--- conflicted
+++ resolved
@@ -170,8 +170,6 @@
   version = "v1.2.0"
 
 [[projects]]
-<<<<<<< HEAD
-=======
   digest = "1:0028cb19b2e4c3112225cd871870f2d9cf49b9b4276531f03438a88e94be86fe"
   name = "github.com/pmezard/go-difflib"
   packages = ["difflib"]
@@ -181,7 +179,6 @@
 
 [[projects]]
   digest = "1:d917313f309bda80d27274d53985bc65651f81a5b66b820749ac7f8ef061fd04"
->>>>>>> 64cf8f5b
   name = "github.com/sergi/go-diff"
   packages = ["diffmatchpatch"]
   revision = "1744e2970ca51c86172c8190fadad617561ed6e7"
@@ -243,8 +240,6 @@
   version = "v1.3.0"
 
 [[projects]]
-<<<<<<< HEAD
-=======
   digest = "1:bacb8b590716ab7c33f2277240972c9582d389593ee8d66fc10074e0508b8126"
   name = "github.com/stretchr/testify"
   packages = ["assert"]
@@ -254,7 +249,6 @@
 
 [[projects]]
   digest = "1:cd5ffc5bda4e0296ab3e4de90dbb415259c78e45e7fab13694b14cde8ab74541"
->>>>>>> 64cf8f5b
   name = "github.com/tcnksm/go-gitconfig"
   packages = ["."]
   revision = "d154598bacbf4501c095a309753c5d4af66caa81"
@@ -393,9 +387,6 @@
 [solve-meta]
   analyzer-name = "dep"
   analyzer-version = 1
-<<<<<<< HEAD
-  inputs-digest = "5f2c359c480939c540907b265eb58d98dd1bb892e44b21e93cba861d79100203"
-=======
   input-imports = [
     "github.com/Sirupsen/logrus",
     "github.com/cloudfoundry/jibber_jabber",
@@ -413,6 +404,5 @@
     "gopkg.in/src-d/go-git.v4",
     "gopkg.in/src-d/go-git.v4/plumbing",
   ]
->>>>>>> 64cf8f5b
   solver-name = "gps-cdcl"
   solver-version = 1