--- conflicted
+++ resolved
@@ -168,17 +168,10 @@
     return err
   }
 
-<<<<<<< HEAD
-  if len(state.Conflicts) == 5 {
-    state.ConflictIndex = 0
-  } else if state.ConflictIndex > len(state.Conflicts)-1 {
-    state.ConflictIndex = len(state.Conflicts) - 5
-=======
   if len(state.Conflicts) == 6 {
     state.ConflictIndex = 0
   } else if state.ConflictIndex > len(state.Conflicts)-1 {
     state.ConflictIndex = len(state.Conflicts) - 6
->>>>>>> 336a4948
   }
   hasFocus := currentViewName(g) == "main"
   if hasFocus {
@@ -211,18 +204,10 @@
 }
 
 func handleEscapeMerge(g *gocui.Gui, v *gocui.View) error {
-<<<<<<< HEAD
   filorView, err := g.View("files")
-=======
-  fileView, err := g.View("files")
->>>>>>> 336a4948
   if err != nil {
     return err
   }
   refreshFiles(g)
-<<<<<<< HEAD
   return switchFocus(g, v, filorView)
-=======
-  return switchFocus(g, v, fileView)
->>>>>>> 336a4948
 }