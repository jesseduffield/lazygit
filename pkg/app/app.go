package app

import (
	"io"
	"io/ioutil"
	"os"
	"path/filepath"

	"github.com/heroku/rollrus"
	"github.com/jesseduffield/lazygit/pkg/commands"
	"github.com/jesseduffield/lazygit/pkg/config"
	"github.com/jesseduffield/lazygit/pkg/gui"
	"github.com/jesseduffield/lazygit/pkg/i18n"
	"github.com/jesseduffield/lazygit/pkg/updates"
	"github.com/shibukawa/configdir"
	"github.com/sirupsen/logrus"
)

// App struct
type App struct {
	closers []io.Closer

	Config     config.AppConfigurer
	Log        *logrus.Entry
	OSCommand  *commands.OSCommand
	GitCommand *commands.GitCommand
	Gui        *gui.Gui
	Tr         *i18n.Localizer
	Updater    *updates.Updater // may only need this on the Gui
}

func newProductionLogger(config config.AppConfigurer) *logrus.Logger {
	log := logrus.New()
	log.Out = ioutil.Discard
	return log
}

func globalConfigDir() string {
	configDirs := configdir.New("jesseduffield", "lazygit")
	configDir := configDirs.QueryFolders(configdir.Global)[0]
	return configDir.Path
}

func newDevelopmentLogger(config config.AppConfigurer) *logrus.Logger {
	log := logrus.New()
	file, err := os.OpenFile(filepath.Join(globalConfigDir(), "development.log"), os.O_CREATE|os.O_WRONLY|os.O_APPEND, 0666)
	if err != nil {
		panic("unable to log to file") // TODO: don't panic (also, remove this call to the `panic` function)
	}
	log.SetOutput(file)
	return log
}

func newLogger(config config.AppConfigurer) *logrus.Entry {
	var log *logrus.Logger
	environment := "production"
	if config.GetDebug() {
		environment = "development"
		log = newDevelopmentLogger(config)
	} else {
		log = newProductionLogger(config)
	}

	// highly recommended: tail -f development.log | humanlog
	// https://github.com/aybabtme/humanlog
	log.Formatter = &logrus.JSONFormatter{}

	if config.GetUserConfig().GetString("reporting") == "on" {
		// this isn't really a secret token: it only has permission to push new rollbar items
		hook := rollrus.NewHook("23432119147a4367abf7c0de2aa99a2d", environment)
		log.Hooks.Add(hook)
	}
	return log.WithFields(logrus.Fields{
		"debug":     config.GetDebug(),
		"version":   config.GetVersion(),
		"commit":    config.GetCommit(),
		"buildDate": config.GetBuildDate(),
	})
}

// Setup bootstrap a new application
func Setup(config config.AppConfigurer) (*App, error) {
	app := &App{
		closers: []io.Closer{},
		Config:  config,
	}
	var err error
	app.Log = newLogger(config)
	app.OSCommand = commands.NewOSCommand(app.Log, config)

	app.Tr = i18n.NewLocalizer(app.Log)

<<<<<<< HEAD
	app.GitCommand, err = commands.NewGitCommand(app.Log, app.OSCommand, config)
=======
	app.Updater, err = updates.NewUpdater(app.Log, config, app.OSCommand, app.Tr)
	if err != nil {
		return app, err
	}
	app.GitCommand, err = commands.NewGitCommand(app.Log, app.OSCommand, app.Tr)
>>>>>>> e09f3905
	if err != nil {
		return app, err
	}
	app.Gui, err = gui.NewGui(app.Log, app.GitCommand, app.OSCommand, app.Tr, config, app.Updater)
	if err != nil {
		return app, err
	}
	return app, nil
}

// Close closes any resources
func (app *App) Close() error {
	for _, closer := range app.closers {
		err := closer.Close()
		if err != nil {
			return err
		}
	}
	return nil
}<|MERGE_RESOLUTION|>--- conflicted
+++ resolved
@@ -90,15 +90,12 @@
 
 	app.Tr = i18n.NewLocalizer(app.Log)
 
-<<<<<<< HEAD
-	app.GitCommand, err = commands.NewGitCommand(app.Log, app.OSCommand, config)
-=======
 	app.Updater, err = updates.NewUpdater(app.Log, config, app.OSCommand, app.Tr)
 	if err != nil {
 		return app, err
 	}
-	app.GitCommand, err = commands.NewGitCommand(app.Log, app.OSCommand, app.Tr)
->>>>>>> e09f3905
+	// TODO: see if this needs a config passed in
+	app.GitCommand, err = commands.NewGitCommand(app.Log, app.OSCommand, app.Tr, app.Config)
 	if err != nil {
 		return app, err
 	}
