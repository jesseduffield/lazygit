package commands

import (
	"path"
	"strings"

	"github.com/fatih/color"
	"github.com/jesseduffield/lazygit/pkg/utils"
	"github.com/sirupsen/logrus"
)

// File : A file from git status
// duplicating this for now
type File struct {
	Name                    string
	HasStagedChanges        bool
	HasUnstagedChanges      bool
	Tracked                 bool
	Deleted                 bool
	HasMergeConflicts       bool
	HasInlineMergeConflicts bool
	DisplayString           string
	Type                    string // one of 'file', 'directory', and 'other'
	ShortStatus             string // e.g. 'AD', ' A', 'M ', '??'
	InDir                   *Dir
}

const RENAME_SEPARATOR = " -> "

func (f *File) IsRename() bool {
	return strings.Contains(f.Name, RENAME_SEPARATOR)
}

// Names returns an array containing just the filename, or in the case of a rename, the after filename and the before filename
func (f *File) Names() []string {
	return strings.Split(f.Name, RENAME_SEPARATOR)
}

// returns true if the file names are the same or if a a file rename includes the filename of the other
func (f *File) Matches(f2 *File) bool {
	return utils.StringArraysOverlap(f.Names(), f2.Names())
}

<<<<<<< HEAD
// Dir is a directory containing files
type Dir struct {
	Name                    string
	Parrent                 *Dir
	Files                   []*File
	SubDirs                 []*Dir
	ShortStatus             string // e.g. "AD", " A", "M ", "??"
	Untracked               bool
	HasStagedChanges        bool
	HasUnstagedChanges      bool
	Tracked                 bool
	Deleted                 bool
	HasNoStagedChanges      bool
	HasMergeConflicts       bool
	HasInlineMergeConflicts bool
}

// MergeGITStatus merges 2 git status together
func MergeGITStatus(a, b string) string {
	toFormat := []*string{&a, &b}
	for _, item := range toFormat {
		switch len(*item) {
		case 0:
			*item += "  "
		case 1:
			*item += " "
		case 2:
		default:
			*item = string((*item)[:2])
		}
	}

	a = strings.ToUpper(a)
	b = strings.ToUpper(b)

	Cx, Cy := " ", " "

	toCheck := []struct {
		check  rune
		bindTo *string
	}{
		{rune(a[0]), &Cx},
		{rune(a[1]), &Cy},
		{rune(b[0]), &Cx},
		{rune(b[1]), &Cy},
	}
	for _, check := range toCheck {
		bindTo := *check.bindTo
		switch check.check {
		case ' ':
			// Ignored for now
		case '?':
			switch bindTo {
			case " ":
				*check.bindTo = "?"
			}
		case 'M':
			switch bindTo {
			case " ", "A", "D", "R":
				*check.bindTo = "M"
			}
		case 'A':
			switch bindTo {
			case " ":
				*check.bindTo = "A"
			}
		case 'D':
			switch bindTo {
			case " ":
				*check.bindTo = "D"
			}
		case 'R':
			switch bindTo {
			case " ":
				*check.bindTo = "R"
			}
		case 'C':
			switch bindTo {
			case " ":
				*check.bindTo = "C"
			}
		case 'U':
			*check.bindTo = "U"
		}
	}

	return Cx + Cy
}

// Height returns the display height of this dir
func (d *Dir) Height() (height int) {
	if d.SubDirs != nil {
		height++
	}
	height += len(d.Files)
	for _, dir := range d.SubDirs {
		height += dir.Height()
	}
	return
}

// AddFile adds a file to the dir
func (d *Dir) AddFile(f *File) {
	f.InDir = d

	lastStatus := f.ShortStatus
	current := d
	for {
		lastStatus = MergeGITStatus(lastStatus, current.ShortStatus)

		stagedChange := rune(lastStatus[0])
		unstagedChange := rune(lastStatus[1])

		current.ShortStatus = lastStatus
		current.HasNoStagedChanges = strings.ContainsRune(" U?", stagedChange)
		current.HasStagedChanges = !current.HasNoStagedChanges
		current.HasUnstagedChanges = unstagedChange != ' '
		current.Deleted = unstagedChange == 'D' || stagedChange == 'D'
		current.Untracked = utils.IncludesString([]string{"??", "A ", "AM"}, lastStatus)
		current.Tracked = !current.Untracked
		current.HasMergeConflicts = utils.IncludesString([]string{"DD", "AA", "UU", "AU", "UA", "UD", "DU"}, lastStatus)
		current.HasInlineMergeConflicts = utils.IncludesString([]string{"UU", "AA"}, lastStatus)

		current = current.Parrent
		if current == nil {
			break
		}
	}

	d.Files = append(d.Files, f)
}

// NewDir creates a new Sub Directory for d
func (d *Dir) NewDir(name string) *Dir {
	newDir := NewDir()
	newDir.Name = name
	newDir.Parrent = d
	d.SubDirs = append(d.SubDirs, newDir)
	return newDir
}

// MatchPath matches a path given and returns the file or dir depending on the end point
func (d *Dir) MatchPath(path []int) (*File, *Dir) {
	currentDir := d
	for _, key := range path {
		if key < len(currentDir.Files) {
			return currentDir.Files[key], nil
		}

		key -= len(currentDir.Files)
		if len(currentDir.SubDirs) == 0 {
			if len(currentDir.Files) > 0 {
				return currentDir.Files[len(currentDir.Files)-1], nil
			}
			return nil, currentDir
		}
		if key >= len(currentDir.SubDirs) {
			key = len(currentDir.SubDirs) - 1
		}
		currentDir = currentDir.SubDirs[key]
	}
	if currentDir.Parrent == nil {
		// We are at the root here, this issn't a line on the screen
		return nil, nil
	}
	return nil, currentDir
}

// Combine 2 dirs if d only has has 1 subDir and no files
// Instiad of:
//   dir1/
//     dir2/
//       file
// It will look like:
//   dir1/dir2/
//     file
func (d *Dir) Combine(log *logrus.Entry) *Dir {
	if len(d.SubDirs) == 0 {
		return d
	}

	for {
		if len(d.Files) != 0 || len(d.SubDirs) != 1 || d.Name == "" {
			break
		}
		toMerge := d.SubDirs[0]
		d.Name = path.Join(d.Name, toMerge.Name)
		d.SubDirs = toMerge.SubDirs
		d.Files = toMerge.Files
		for _, dir := range d.SubDirs {
			dir.Parrent = d
		}
		for _, file := range d.Files {
			file.InDir = d
		}
	}

	for _, subDir := range d.SubDirs {
		subDir.Combine(log)
	}

	return d
}

// Render returns a string to render on the screen
func (d *Dir) Render(focusedFile *File, focusedDir *Dir) string {
	return strings.Join(d.RenderAsList(focusedFile, focusedDir), "\n")
}

// AllFiles returns all files in d
func (d *Dir) AllFiles() []*File {
	response := d.Files

	for _, subDir := range d.SubDirs {
		response = append(response, subDir.AllFiles()...)
	}

	return response
}

// RenderAsList renders dir as a list
func (d *Dir) RenderAsList(focusedFile *File, focusedDir *Dir) []string {
	toReturn := []string{}
	add := func(in ...string) {
		toReturn = append(toReturn, in...)
	}

	for _, file := range d.Files {
		add(file.GetTreeDisplayString(focusedFile == file))
	}

	for _, dir := range d.SubDirs {
		add(dir.GetTreeDisplayString(focusedDir == dir))
		list := dir.RenderAsList(focusedFile, focusedDir)
		for i, item := range list {
			list[i] = "  " + item
		}
		add(list...)
	}

	return toReturn
}

// NewDir creates a empty Dir
func NewDir() *Dir {
	return &Dir{
		Files:   make([]*File, 0),
		SubDirs: make([]*Dir, 0),
	}
}

// FilesToTree changes a list of files into a dir
func FilesToTree(log *logrus.Entry, files []*File) *Dir {
	root := NewDir()
	for _, file := range files {
		dir := path.Dir(file.Name)
		currentDir := root
	dirLoop:
		for _, folder := range strings.Split(dir, "/") {
			for _, subdir := range currentDir.SubDirs {
				if subdir.Name == folder {
					currentDir = subdir
					continue dirLoop
				}
			}
			currentDir = currentDir.NewDir(folder)
		}
		currentDir.AddFile(file)
	}
	return root.Combine(log)
}

// GetTreeDisplayString returns the display string of a dir for the tree view
func (d *Dir) GetTreeDisplayString(focused bool) string {
	dirName := d.Name + "/"

	red := color.New(color.FgRed)
	green := color.New(color.FgGreen)

	x, y := string(d.ShortStatus[0]), string(d.ShortStatus[1])

	xColor := green.Sprint(x)
	if x == "?" {
		xColor = red.Sprint(x)
	}
	yColor := red.Sprint(y)

	output := xColor + yColor + " "
	if y != " " {
		output += red.Sprint(dirName)
	} else {
		output += green.Sprint(dirName)
	}
	return output
}

// AbsolutePath returns the absolute path of the dir relative to the git repo
func (d *Dir) AbsolutePath() string {
	dir := d
	path := d.Name

	if dir.Parrent == nil {
		return path
	}

	for {
		dir = d.Parrent
		if dir.Parrent == nil {
			// This checks if we don't include the root dir
			break
		}
		path = dir.Name + "/" + path
	}

	return path
}

// GetTreeDisplayString returns the display string of a file for the tree view
func (f *File) GetTreeDisplayString(focused bool) string {
	parts := strings.Split(f.Name, "/")
	name := parts[len(parts)-1]

	red := color.New(color.FgRed)
	green := color.New(color.FgGreen)
	if !f.Tracked && !f.HasStagedChanges {
		return red.Sprint(f.DisplayString[0:3] + name)
	}

	output := green.Sprint(f.DisplayString[0:1])
	output += red.Sprint(f.DisplayString[1:3])
	if f.HasUnstagedChanges {
		output += red.Sprint(name)
	} else {
		output += green.Sprint(name)
	}
	return output
}

// GetY returns the dir it's y position
func (d *Dir) GetY() int {
	count := -1
	current := d
	parrent := d.Parrent

	for {
		if parrent == nil {
			break
		}

		for _, dir := range parrent.SubDirs {
			if dir == current {
				count += 1
				break
			}
			count += dir.Height()
		}

		current = parrent
		parrent = current.Parrent
	}
	return count
}

// GetY returns the file it's y position
func (f *File) GetY() int {
	dir := f.InDir
	count := dir.GetY()
	for i, file := range dir.Files {
		if file == f {
			count += i + 1
			break
		}
	}
	return count
=======
func (f *File) ID() string {
	return f.Name
}

func (f *File) Description() string {
	return f.Name
>>>>>>> d2d88fe6
}<|MERGE_RESOLUTION|>--- conflicted
+++ resolved
@@ -41,7 +41,6 @@
 	return utils.StringArraysOverlap(f.Names(), f2.Names())
 }
 
-<<<<<<< HEAD
 // Dir is a directory containing files
 type Dir struct {
 	Name                    string
@@ -416,12 +415,12 @@
 		}
 	}
 	return count
-=======
+}
+
 func (f *File) ID() string {
 	return f.Name
 }
 
 func (f *File) Description() string {
 	return f.Name
->>>>>>> d2d88fe6
 }