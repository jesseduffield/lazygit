--- conflicted
+++ resolved
@@ -181,26 +181,18 @@
 		debug = "TRUE"
 	}
 
-<<<<<<< HEAD
-=======
 	emptyArg := " --empty=keep"
 	if self.version.IsOlderThan(2, 26, 0) {
 		emptyArg = ""
 	}
 
->>>>>>> 5c95d231
 	rebaseMergesArg := " --rebase-merges"
 	if self.version.IsOlderThan(2, 22, 0) {
 		rebaseMergesArg = ""
 	}
-<<<<<<< HEAD
-	cmdStr := fmt.Sprintf("git rebase --interactive --autostash --keep-empty --empty=keep --no-autosquash%s %s",
-		rebaseMergesArg, opts.baseShaOrRoot)
-=======
 
 	cmdStr := fmt.Sprintf("git rebase --interactive --autostash --keep-empty%s --no-autosquash%s %s",
 		emptyArg, rebaseMergesArg, opts.baseShaOrRoot)
->>>>>>> 5c95d231
 	self.Log.WithField("command", cmdStr).Debug("RunCommand")
 
 	cmdObj := self.cmd.New(cmdStr)
