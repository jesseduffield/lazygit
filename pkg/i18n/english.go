/*

Todo list when making a new translation
- Copy this file and rename it to the language you want to translate to like someLanguage.go
- Change the addEnglish() name to the language you want to translate to like addSomeLanguage()
- change the first function argument of i18nObject.AddMessages( to the language you want to translate to like language.SomeLanguage
- Remove this todo and the about section

*/

package i18n

import (
	"github.com/nicksnyder/go-i18n/v2/i18n"
	"golang.org/x/text/language"
)

func addEnglish(i18nObject *i18n.Bundle) error {

	return i18nObject.AddMessages(language.English,
		&i18n.Message{
			ID:    "NotEnoughSpace",
			Other: "Not enough space to render panels",
		}, &i18n.Message{
			ID:    "DiffTitle",
			Other: "Diff",
		}, &i18n.Message{
			ID:    "FilesTitle",
			Other: "Files",
		}, &i18n.Message{
			ID:    "BranchesTitle",
			Other: "Branches",
		}, &i18n.Message{
			ID:    "CommitsTitle",
			Other: "Commits",
		}, &i18n.Message{
			ID:    "StashTitle",
			Other: "Stash",
		}, &i18n.Message{
			ID:    "CommitMessage",
			Other: "Commit message",
		}, &i18n.Message{
			ID:    "PushUsername",
			Other: "Username",
		}, &i18n.Message{
			ID:    "PushPassword",
			Other: "Password",
		}, &i18n.Message{
			ID:    "PassUnameWrong",
			Other: "Password and/or username wrong",
		}, &i18n.Message{
			ID:    "CommitChanges",
			Other: "commit changes",
		}, &i18n.Message{
			ID:    "AmendLastCommit",
			Other: "amend last commit",
		}, &i18n.Message{
			ID:    "SureToAmend",
			Other: "Are you sure you want to amend last commit? You can change commit message from commits panel.",
		}, &i18n.Message{
			ID:    "NoCommitToAmend",
			Other: "There's no commit to amend.",
		}, &i18n.Message{
			ID:    "CommitChangesWithEditor",
			Other: "commit changes using git editor",
		}, &i18n.Message{
			ID:    "StatusTitle",
			Other: "Status",
		}, &i18n.Message{
			ID:    "GlobalTitle",
			Other: "Global",
		}, &i18n.Message{
			ID:    "navigate",
			Other: "navigate",
		}, &i18n.Message{
			ID:    "menu",
			Other: "menu",
		}, &i18n.Message{
			ID:    "execute",
			Other: "execute",
		}, &i18n.Message{
			ID:    "stashFiles",
			Other: "stash files",
		}, &i18n.Message{
			ID:    "open",
			Other: "open",
		}, &i18n.Message{
			ID:    "ignore",
			Other: "ignore",
		}, &i18n.Message{
			ID:    "delete",
			Other: "delete",
		}, &i18n.Message{
			ID:    "toggleStaged",
			Other: "toggle staged",
		}, &i18n.Message{
			ID:    "toggleStagedAll",
			Other: "stage/unstage all",
		}, &i18n.Message{
			ID:    "refresh",
			Other: "refresh",
		}, &i18n.Message{
			ID:    "push",
			Other: "push",
		}, &i18n.Message{
			ID:    "pull",
			Other: "pull",
		}, &i18n.Message{
			ID:    "addPatch",
			Other: "add patch",
		}, &i18n.Message{
			ID:    "edit",
			Other: "edit",
		}, &i18n.Message{
			ID:    "scroll",
			Other: "scroll",
		}, &i18n.Message{
			ID:    "abortMerge",
			Other: "abort merge",
		}, &i18n.Message{
			ID:    "resolveMergeConflicts",
			Other: "resolve merge conflicts",
		}, &i18n.Message{
			ID:    "checkout",
			Other: "checkout",
		}, &i18n.Message{
			ID:    "NoChangedFiles",
			Other: "No changed files",
		}, &i18n.Message{
			ID:    "FileHasNoUnstagedChanges",
			Other: "File has no unstaged changes to add",
		}, &i18n.Message{
			ID:    "CannotGitAdd",
			Other: "Cannot git add --patch untracked files",
		}, &i18n.Message{
			ID:    "CantIgnoreTrackFiles",
			Other: "Cannot ignore tracked files",
		}, &i18n.Message{
			ID:    "NoStagedFilesToCommit",
			Other: "There are no staged files to commit",
		}, &i18n.Message{
			ID:    "NoFilesDisplay",
			Other: "No file to display",
		}, &i18n.Message{
			ID:    "NotAFile",
			Other: "Not a file",
		}, &i18n.Message{
			ID:    "PullWait",
			Other: "Pulling...",
		}, &i18n.Message{
			ID:    "PushWait",
			Other: "Pushing...",
		}, &i18n.Message{
			ID:    "FileNoMergeCons",
			Other: "This file has no merge conflicts",
		}, &i18n.Message{
			ID:    "SureResetHardHead",
			Other: "Are you sure you want `reset --hard HEAD`? You may lose changes",
		}, &i18n.Message{
			ID:    "SureTo",
			Other: "Are you sure you want to {{.deleteVerb}} {{.fileName}} (you will lose your changes)?",
		}, &i18n.Message{
			ID:    "AlreadyCheckedOutBranch",
			Other: "You have already checked out this branch",
		}, &i18n.Message{
			ID:    "SureForceCheckout",
			Other: "Are you sure you want force checkout? You will lose all local changes",
		}, &i18n.Message{
			ID:    "ForceCheckoutBranch",
			Other: "Force Checkout Branch",
		}, &i18n.Message{
			ID:    "BranchName",
			Other: "Branch name",
		}, &i18n.Message{
			ID:    "NewBranchNameBranchOff",
			Other: "New Branch Name (Branch is off of {{.branchName}})",
		}, &i18n.Message{
			ID:    "CantDeleteCheckOutBranch",
			Other: "You cannot delete the checked out branch!",
		}, &i18n.Message{
			ID:    "DeleteBranch",
			Other: "Delete Branch",
		}, &i18n.Message{
			ID:    "DeleteBranchMessage",
			Other: "Are you sure you want to delete the branch {{.selectedBranchName}}?",
		}, &i18n.Message{
			ID:    "ForceDeleteBranchMessage",
			Other: "{{.selectedBranchName}} is not fully merged. Are you sure you want to delete it?",
		}, &i18n.Message{
			ID:    "CantMergeBranchIntoItself",
			Other: "You cannot merge a branch into itself",
		}, &i18n.Message{
			ID:    "forceCheckout",
			Other: "force checkout",
		}, &i18n.Message{
			ID:    "merge",
			Other: "merge",
		}, &i18n.Message{
			ID:    "checkoutByName",
			Other: "checkout by name",
		}, &i18n.Message{
			ID:    "newBranch",
			Other: "new branch",
		}, &i18n.Message{
			ID:    "deleteBranch",
			Other: "delete branch",
		}, &i18n.Message{
			ID:    "forceDeleteBranch",
			Other: "delete branch (force)",
		}, &i18n.Message{
			ID:    "NoBranchesThisRepo",
			Other: "No branches for this repo",
		}, &i18n.Message{
			ID:    "NoTrackingThisBranch",
			Other: "There is no tracking for this branch",
		}, &i18n.Message{
			ID:    "CommitWithoutMessageErr",
			Other: "You cannot commit without a commit message",
		}, &i18n.Message{
			ID:    "CloseConfirm",
			Other: "{{.keyBindClose}}: close, {{.keyBindConfirm}}: confirm",
		}, &i18n.Message{
			ID:    "close",
			Other: "close",
		}, &i18n.Message{
			ID:    "SureResetThisCommit",
			Other: "Are you sure you want to reset to this commit?",
		}, &i18n.Message{
			ID:    "ResetToCommit",
			Other: "Reset To Commit",
		}, &i18n.Message{
			ID:    "squashDown",
			Other: "squash down",
		}, &i18n.Message{
			ID:    "rename",
			Other: "rename",
		}, &i18n.Message{
			ID:    "resetToThisCommit",
			Other: "reset to this commit",
		}, &i18n.Message{
			ID:    "fixupCommit",
			Other: "fixup commit",
		}, &i18n.Message{
			ID:    "NoCommitsThisBranch",
			Other: "No commits for this branch",
		}, &i18n.Message{
			ID:    "OnlySquashTopmostCommit",
			Other: "Can only squash topmost commit",
		}, &i18n.Message{
			ID:    "YouNoCommitsToSquash",
			Other: "You have no commits to squash with",
		}, &i18n.Message{
			ID:    "CantFixupWhileUnstagedChanges",
			Other: "Can't fixup while there are unstaged changes",
		}, &i18n.Message{
			ID:    "Fixup",
			Other: "Fixup",
		}, &i18n.Message{
			ID:    "SureFixupThisCommit",
			Other: "Are you sure you want to fixup this commit? The commit beneath will be squashed up into this one",
		}, &i18n.Message{
			ID:    "OnlyRenameTopCommit",
			Other: "Can only rename topmost commit",
		}, &i18n.Message{
			ID:    "renameCommit",
			Other: "rename commit",
		}, &i18n.Message{
			ID:    "renameCommitEditor",
			Other: "rename commit with editor",
		}, &i18n.Message{
			ID:    "PotentialErrInGetselectedCommit",
			Other: "potential error in getSelected Commit (mismatched ui and state)",
		}, &i18n.Message{
			ID:    "NoCommitsThisBranch",
			Other: "No commits for this branch",
		}, &i18n.Message{
			ID:    "Error",
			Other: "Error",
		}, &i18n.Message{
			ID:    "resizingPopupPanel",
			Other: "resizing popup panel",
		}, &i18n.Message{
			ID:    "RunningSubprocess",
			Other: "running subprocess",
		}, &i18n.Message{
			ID:    "selectHunk",
			Other: "select hunk",
		}, &i18n.Message{
			ID:    "navigateConflicts",
			Other: "navigate conflicts",
		}, &i18n.Message{
			ID:    "pickHunk",
			Other: "pick hunk",
		}, &i18n.Message{
			ID:    "pickBothHunks",
			Other: "pick both hunks",
		}, &i18n.Message{
			ID:    "undo",
			Other: "undo",
		}, &i18n.Message{
			ID:    "pop",
			Other: "pop",
		}, &i18n.Message{
			ID:    "drop",
			Other: "drop",
		}, &i18n.Message{
			ID:    "apply",
			Other: "apply",
		}, &i18n.Message{
			ID:    "NoStashEntries",
			Other: "No stash entries",
		}, &i18n.Message{
			ID:    "StashDrop",
			Other: "Stash drop",
		}, &i18n.Message{
			ID:    "SureDropStashEntry",
			Other: "Are you sure you want to drop this stash entry?",
		}, &i18n.Message{
			ID:    "NoStashTo",
			Other: "No stash to {{.method}}",
		}, &i18n.Message{
			ID:    "NoTrackedStagedFilesStash",
			Other: "You have no tracked/staged files to stash",
		}, &i18n.Message{
			ID:    "StashChanges",
			Other: "Stash changes",
		}, &i18n.Message{
			ID:    "IssntListOfViews",
			Other: "{{.name}} is not in the list of views",
		}, &i18n.Message{
			ID:    "NoViewMachingNewLineFocusedSwitchStatement",
			Other: "No view matching newLineFocused switch statement",
		}, &i18n.Message{
			ID:    "settingPreviewsViewTo",
			Other: "setting previous view to: {{.oldViewName}}",
		}, &i18n.Message{
			ID:    "newFocusedViewIs",
			Other: "new focused view is {{.newFocusedView}}",
		}, &i18n.Message{
			ID:    "CantCloseConfirmationPrompt",
			Other: "Could not close confirmation prompt: {{.error}}",
		}, &i18n.Message{
			ID:    "NoChangedFiles",
			Other: "No changed files",
		}, &i18n.Message{
			ID:    "ClearFilePanel",
			Other: "Clear file panel",
		}, &i18n.Message{
			ID:    "MergeAborted",
			Other: "Merge aborted",
		}, &i18n.Message{
			ID:    "OpenConfig",
			Other: "open config file",
		}, &i18n.Message{
			ID:    "EditConfig",
			Other: "edit config file",
		}, &i18n.Message{
			ID:    "ForcePush",
			Other: "Force push",
		}, &i18n.Message{
			ID:    "ForcePushPrompt",
			Other: "Your branch has diverged from the remote branch. Press 'esc' to cancel, or 'enter' to force push.",
		}, &i18n.Message{
			ID:    "checkForUpdate",
			Other: "check for update",
		}, &i18n.Message{
			ID:    "CheckingForUpdates",
			Other: "Checking for updates...",
		}, &i18n.Message{
			ID:    "OnLatestVersionErr",
			Other: "You already have the latest version",
		}, &i18n.Message{
			ID:    "MajorVersionErr",
			Other: "New version ({{.newVersion}}) has non-backwards compatible changes compared to the current version ({{.currentVersion}})",
		}, &i18n.Message{
			ID:    "CouldNotFindBinaryErr",
			Other: "Could not find any binary at {{.url}}",
		}, &i18n.Message{
			ID:    "AnonymousReportingTitle",
			Other: "Help make lazygit better",
		}, &i18n.Message{
			ID:    "AnonymousReportingPrompt",
			Other: "Would you like to enable anonymous reporting data to help improve lazygit? (enter/esc)",
		}, &i18n.Message{
			ID:    "GitconfigParseErr",
			Other: `Gogit failed to parse your gitconfig file due to the presence of unquoted '\' characters. Removing these should fix the issue.`,
		}, &i18n.Message{
			ID:    "removeFile",
			Other: `delete if untracked / checkout if tracked`,
		}, &i18n.Message{
			ID:    "editFile",
			Other: `edit file`,
		}, &i18n.Message{
			ID:    "openFile",
			Other: `open file`,
		}, &i18n.Message{
			ID:    "ignoreFile",
			Other: `add to .gitignore`,
		}, &i18n.Message{
			ID:    "refreshFiles",
			Other: `refresh files`,
		}, &i18n.Message{
			ID:    "resetHard",
			Other: `reset hard`,
		}, &i18n.Message{
			ID:    "mergeIntoCurrentBranch",
			Other: `merge into currently checked out branch`,
		}, &i18n.Message{
			ID:    "ConfirmQuit",
			Other: `Are you sure you want to quit?`,
		}, &i18n.Message{
			ID:    "SwitchRepo",
			Other: `switch to a recent repo`,
		}, &i18n.Message{
			ID:    "UnsupportedGitService",
			Other: `Unsupported git service`,
		}, &i18n.Message{
			ID:    "createPullRequest",
			Other: `create pull request`,
		}, &i18n.Message{
			ID:    "NoBranchOnRemote",
			Other: `This branch doesn't exist on remote. You need to push it to remote first.`,
		}, &i18n.Message{
<<<<<<< HEAD
			ID:    "fetch",
			Other: `fetch`,
		}, &i18n.Message{
			ID:    "NoAutomaticGitFetchTitle",
			Other: `No automatic git fetch`,
		}, &i18n.Message{
			ID:    "NoAutomaticGitFetchBody",
			Other: `Lazygit can't use "git fetch" in a private repo use f in the branch panel to run git fetch manually`,
=======
			ID:    "StageLines",
			Other: `stage individual hunks/lines`,
		}, &i18n.Message{
			ID:    "FileStagingRequirements",
			Other: `Can only stage individual lines for tracked files with unstaged changes`,
		}, &i18n.Message{
			ID:    "StagingTitle",
			Other: `Staging`,
		}, &i18n.Message{
			ID:    "StageHunk",
			Other: `stage hunk`,
		}, &i18n.Message{
			ID:    "StageLine",
			Other: `stage line`,
		}, &i18n.Message{
			ID:    "EscapeStaging",
			Other: `return to files panel`,
		}, &i18n.Message{
			ID:    "CantFindHunks",
			Other: `Could not find any hunks in this patch`,
		}, &i18n.Message{
			ID:    "CantFindHunk",
			Other: `Could not find hunk`,
>>>>>>> 1a6a69a8
		},
	)
}<|MERGE_RESOLUTION|>--- conflicted
+++ resolved
@@ -421,7 +421,6 @@
 			ID:    "NoBranchOnRemote",
 			Other: `This branch doesn't exist on remote. You need to push it to remote first.`,
 		}, &i18n.Message{
-<<<<<<< HEAD
 			ID:    "fetch",
 			Other: `fetch`,
 		}, &i18n.Message{
@@ -430,7 +429,7 @@
 		}, &i18n.Message{
 			ID:    "NoAutomaticGitFetchBody",
 			Other: `Lazygit can't use "git fetch" in a private repo use f in the branch panel to run git fetch manually`,
-=======
+    }, &i18n.Message{
 			ID:    "StageLines",
 			Other: `stage individual hunks/lines`,
 		}, &i18n.Message{
@@ -454,7 +453,6 @@
 		}, &i18n.Message{
 			ID:    "CantFindHunk",
 			Other: `Could not find hunk`,
->>>>>>> 1a6a69a8
 		},
 	)
 }