/*

Todo list when making a new translation
- Copy this file and rename it to the language you want to translate to like someLanguage.go
- Change the addEnglish() name to the language you want to translate to like addSomeLanguage()
- change the first function argument of i18nObject.AddMessages( to the language you want to translate to like language.SomeLanguage
- Remove this todo and the about section

*/

package i18n

type TranslationSet struct {
	NotEnoughSpace                      string
	DiffTitle                           string
	FilesTitle                          string
	BranchesTitle                       string
	CommitsTitle                        string
	StashTitle                          string
	UnstagedChanges                     string
	StagedChanges                       string
	MainTitle                           string
	StagingTitle                        string
	MergingTitle                        string
	NormalTitle                         string
	CommitMessage                       string
	CredentialsUsername                 string
	CredentialsPassword                 string
	CredentialsPassphrase               string
	PassUnameWrong                      string
	CommitChanges                       string
	AmendLastCommit                     string
	SureToAmend                         string
	NoCommitToAmend                     string
	CommitChangesWithEditor             string
	StatusTitle                         string
	GlobalTitle                         string
	LcNavigate                          string
	LcMenu                              string
	LcExecute                           string
	LcToggleStaged                      string
	LcToggleStagedAll                   string
	LcToggleTreeView                    string
	LcOpenMergeTool                     string
	LcRefresh                           string
	LcPush                              string
	LcPull                              string
	LcScroll                            string
	LcCommitFileFilter                  string
	FilterStagedFiles                   string
	FilterUnstagedFiles                 string
	ResetCommitFilterState              string
	MergeConflictsTitle                 string
	LcCheckout                          string
	NoChangedFiles                      string
	NoFilesDisplay                      string
	NotAFile                            string
	PullWait                            string
	PushWait                            string
	FetchWait                           string
	LcSoftReset                         string
	AlreadyCheckedOutBranch             string
	SureForceCheckout                   string
	ForceCheckoutBranch                 string
	BranchName                          string
	NewBranchNameBranchOff              string
	CantDeleteCheckOutBranch            string
	DeleteBranch                        string
	DeleteBranchMessage                 string
	ForceDeleteBranchMessage            string
	LcRebaseBranch                      string
	CantRebaseOntoSelf                  string
	CantMergeBranchIntoItself           string
	LcForceCheckout                     string
	LcCheckoutByName                    string
	LcNewBranch                         string
	LcDeleteBranch                      string
	NoBranchesThisRepo                  string
	CommitMessageConfirm                string
	CommitWithoutMessageErr             string
	CloseConfirm                        string
	LcClose                             string
	LcQuit                              string
	LcSquashDown                        string
	LcResetToThisCommit                 string
	LcFixupCommit                       string
	OnlySquashTopmostCommit             string
	YouNoCommitsToSquash                string
	Fixup                               string
	SureFixupThisCommit                 string
	SureSquashThisCommit                string
	Squash                              string
	LcPickCommit                        string
	LcRevertCommit                      string
	LcRewordCommit                      string
	LcDeleteCommit                      string
	LcMoveDownCommit                    string
	LcMoveUpCommit                      string
	LcEditCommit                        string
	LcAmendToCommit                     string
	LcRenameCommitEditor                string
	NoCommitsThisBranch                 string
	Error                               string
	LcSelectHunk                        string
	LcNavigateConflicts                 string
	LcPickHunk                          string
	LcPickAllHunks                      string
	LcUndo                              string
	LcUndoReflog                        string
	LcRedoReflog                        string
	LcPop                               string
	LcDrop                              string
	LcApply                             string
	NoStashEntries                      string
	StashDrop                           string
	SureDropStashEntry                  string
	StashPop                            string
	SurePopStashEntry                   string
	StashApply                          string
	SureApplyStashEntry                 string
	NoTrackedStagedFilesStash           string
	StashChanges                        string
	MergeAborted                        string
	OpenConfig                          string
	EditConfig                          string
	ForcePush                           string
	ForcePushPrompt                     string
	ForcePushDisabled                   string
	UpdatesRejectedAndForcePushDisabled string
	LcCheckForUpdate                    string
	CheckingForUpdates                  string
	OnLatestVersionErr                  string
	MajorVersionErr                     string
	CouldNotFindBinaryErr               string
	MergeToolTitle                      string
	MergeToolPrompt                     string
	IntroPopupMessage                   string
	GitconfigParseErr                   string
	LcEditFile                          string
	LcOpenFile                          string
	LcIgnoreFile                        string
	LcRefreshFiles                      string
	LcMergeIntoCurrentBranch            string
	ConfirmQuit                         string
	SwitchRepo                          string
	LcAllBranchesLogGraph               string
	UnsupportedGitService               string
	LcCreateOrShowPullRequest           string
	LcCopyPullRequestURL                string
	NoBranchOnRemote                    string
	LcFetch                             string
	NoAutomaticGitFetchTitle            string
	NoAutomaticGitFetchBody             string
	FileEnter                           string
	FileStagingRequirements             string
	StageSelection                      string
	ResetSelection                      string
	ToggleDragSelect                    string
	ToggleSelectHunk                    string
	ToggleSelectionForPatch             string
	TogglePanel                         string
	ReturnToFilesPanel                  string
	FastForward                         string
	Fetching                            string
	FoundConflicts                      string
	FoundConflictsTitle                 string
	PickHunk                            string
	PickAllHunks                        string
	ViewMergeRebaseOptions              string
	NotMergingOrRebasing                string
	RecentRepos                         string
	MergeOptionsTitle                   string
	RebaseOptionsTitle                  string
	CommitMessageTitle                  string
	LocalBranchesTitle                  string
	SearchTitle                         string
	TagsTitle                           string
	MenuTitle                           string
	RemotesTitle                        string
	CredentialsTitle                    string
	RemoteBranchesTitle                 string
	PatchBuildingTitle                  string
	InformationTitle                    string
	SecondaryTitle                      string
	ReflogCommitsTitle                  string
	ConflictsResolved                   string
	RebasingTitle                       string
	ConfirmRebase                       string
	ConfirmMerge                        string
	FwdNoUpstream                       string
	FwdNoLocalUpstream                  string
	FwdCommitsToPush                    string
	ErrorOccurred                       string
	NoRoom                              string
	YouAreHere                          string
	LcRewordNotSupported                string
	LcCherryPickCopy                    string
	LcCherryPickCopyRange               string
	LcPasteCommits                      string
	SureCherryPick                      string
	CherryPick                          string
	CannotRebaseOntoFirstCommit         string
	CannotSquashOntoSecondCommit        string
	Donate                              string
	AskQuestion                         string
	PrevLine                            string
	NextLine                            string
	PrevHunk                            string
	NextHunk                            string
	PrevConflict                        string
	NextConflict                        string
	SelectPrevHunk                      string
	SelectNextHunk                      string
	ScrollDown                          string
	ScrollUp                            string
	LcScrollUpMainPanel                 string
	LcScrollDownMainPanel               string
	AmendCommitTitle                    string
	AmendCommitPrompt                   string
	DeleteCommitTitle                   string
	DeleteCommitPrompt                  string
	SquashingStatus                     string
	FixingStatus                        string
	DeletingStatus                      string
	MovingStatus                        string
	RebasingStatus                      string
	AmendingStatus                      string
	CherryPickingStatus                 string
	UndoingStatus                       string
	RedoingStatus                       string
	CheckingOutStatus                   string
	CommittingStatus                    string
	CommitFiles                         string
	LcViewCommitFiles                   string
	CommitFilesTitle                    string
	LcCheckoutCommitFile                string
	LcDiscardOldFileChange              string
	DiscardFileChangesTitle             string
	DiscardFileChangesPrompt            string
	DisabledForGPG                      string
	CreateRepo                          string
	AutoStashTitle                      string
	AutoStashPrompt                     string
	StashPrefix                         string
	LcViewDiscardOptions                string
	LcCancel                            string
	LcDiscardAllChanges                 string
	LcDiscardUnstagedChanges            string
	LcDiscardAllChangesToAllFiles       string
	LcDiscardAnyUnstagedChanges         string
	LcDiscardUntrackedFiles             string
	LcHardReset                         string
	LcViewResetOptions                  string
	LcCreateFixupCommit                 string
	LcSquashAboveCommits                string
	SquashAboveCommits                  string
	SureSquashAboveCommits              string
	CreateFixupCommit                   string
	SureCreateFixupCommit               string
	LcExecuteCustomCommand              string
	CustomCommand                       string
	LcCommitChangesWithoutHook          string
	SkipHookPrefixNotConfigured         string
	LcResetTo                           string
	PressEnterToReturn                  string
	LcViewStashOptions                  string
	LcStashAllChanges                   string
	LcStashStagedChanges                string
	LcStashOptions                      string
	NotARepository                      string
	LcJump                              string
	LcScrollLeftRight                   string
	LcScrollLeft                        string
	LcScrollRight                       string
	DiscardPatch                        string
	DiscardPatchConfirm                 string
	CantPatchWhileRebasingError         string
	LcToggleAddToPatch                  string
	ViewPatchOptions                    string
	PatchOptionsTitle                   string
	NoPatchError                        string
	LcEnterFile                         string
	ExitLineByLineMode                  string
	EnterUpstream                       string
	InvalidUpstream                     string
	ReturnToRemotesList                 string
	LcAddNewRemote                      string
	LcNewRemoteName                     string
	LcNewRemoteUrl                      string
	LcEditRemoteName                    string
	LcEditRemoteUrl                     string
	LcRemoveRemote                      string
	LcRemoveRemotePrompt                string
	DeleteRemoteBranch                  string
	DeleteRemoteBranchMessage           string
	LcSetUpstream                       string
	SetUpstreamTitle                    string
	SetUpstreamMessage                  string
	LcEditRemote                        string
	LcTagCommit                         string
	TagMenuTitle                        string
	TagNameTitle                        string
	TagMessageTitle                     string
	LcLightweightTag                    string
	LcAnnotatedTag                      string
	LcDeleteTag                         string
	DeleteTagTitle                      string
	DeleteTagPrompt                     string
	PushTagTitle                        string
	LcPushTag                           string
	LcCreateTag                         string
	CreateTagTitle                      string
	LcFetchRemote                       string
	FetchingRemoteStatus                string
	LcCheckoutCommit                    string
	SureCheckoutThisCommit              string
	LcGitFlowOptions                    string
	NotAGitFlowBranch                   string
	NewBranchNamePrompt                 string
	IgnoreTracked                       string
	IgnoreTrackedPrompt                 string
	LcViewResetToUpstreamOptions        string
	LcNextScreenMode                    string
	LcPrevScreenMode                    string
	LcStartSearch                       string
	Panel                               string
	Keybindings                         string
	LcRenameBranch                      string
	NewGitFlowBranchPrompt              string
	RenameBranchWarning                 string
	LcOpenMenu                          string
	LcCloseMenu                         string
	LcResetCherryPick                   string
	LcNextTab                           string
	LcPrevTab                           string
	LcCantUndoWhileRebasing             string
	LcCantRedoWhileRebasing             string
	MustStashWarning                    string
	MustStashTitle                      string
	ConfirmationTitle                   string
	LcPrevPage                          string
	LcNextPage                          string
	LcGotoTop                           string
	LcGotoBottom                        string
	LcFilteringBy                       string
	ResetInParentheses                  string
	LcOpenFilteringMenu                 string
	LcFilterBy                          string
	LcExitFilterMode                    string
	LcFilterPathOption                  string
	EnterFileName                       string
	FilteringMenuTitle                  string
	MustExitFilterModeTitle             string
	MustExitFilterModePrompt            string
	LcDiff                              string
	LcEnterRefToDiff                    string
	LcEnteRefName                       string
	LcExitDiffMode                      string
	DiffingMenuTitle                    string
	LcSwapDiff                          string
	LcOpenDiffingMenu                   string
	LcOpenExtrasMenu                    string
	LcShowingGitDiff                    string
	LcCopyCommitShaToClipboard          string
	LcCopyCommitMessageToClipboard      string
	LcCopyBranchNameToClipboard         string
	LcCopyFileNameToClipboard           string
	LcCopyCommitFileNameToClipboard     string
	LcCommitPrefixPatternError          string
	LcCopySelectedTexToClipboard        string
	NoFilesStagedTitle                  string
	NoFilesStagedPrompt                 string
	BranchNotFoundTitle                 string
	BranchNotFoundPrompt                string
	UnstageLinesTitle                   string
	UnstageLinesPrompt                  string
	LcCreateNewBranchFromCommit         string
	LcViewStashFiles                    string
	LcBuildingPatch                     string
	LcViewCommits                       string
	MinGitVersionError                  string
	MinGhVersionError                   string
	LcRunningCustomCommandStatus        string
	LcSubmoduleStashAndReset            string
	LcAndResetSubmodules                string
	LcEnterSubmodule                    string
	LcCopySubmoduleNameToClipboard      string
	RemoveSubmodule                     string
	LcRemoveSubmodule                   string
	RemoveSubmodulePrompt               string
	LcResettingSubmoduleStatus          string
	LcNewSubmoduleName                  string
	LcNewSubmoduleUrl                   string
	LcNewSubmodulePath                  string
	LcAddSubmodule                      string
	LcAddingSubmoduleStatus             string
	LcUpdateSubmoduleUrl                string
	LcUpdatingSubmoduleUrlStatus        string
	LcEditSubmoduleUrl                  string
	LcInitializingSubmoduleStatus       string
	LcInitSubmodule                     string
	LcSubmoduleUpdate                   string
	LcUpdatingSubmoduleStatus           string
	LcBulkInitSubmodules                string
	LcBulkUpdateSubmodules              string
	LcBulkDeinitSubmodules              string
	LcViewBulkSubmoduleOptions          string
	LcBulkSubmoduleOptions              string
	LcRunningCommand                    string
	SubCommitsTitle                     string
	SubmodulesTitle                     string
	NavigationTitle                     string
	SuggestionsCheatsheetTitle          string
	// Unlike the cheatsheet title above, the real suggestions title has a little message saying press tab to focus
	SuggestionsTitle                    string
	ExtrasTitle                         string
	PushingTagStatus                    string
	PullRequestURLCopiedToClipboard     string
	CommitMessageCopiedToClipboard      string
	LcCopiedToClipboard                 string
	ErrCannotEditDirectory              string
	ErrStageDirWithInlineMergeConflicts string
	ErrRepositoryMovedOrDeleted         string
	CommandLog                          string
	ToggleShowCommandLog                string
	FocusCommandLog                     string
	CommandLogHeader                    string
	RandomTip                           string
	SelectParentCommitForMerge          string
	ToggleWhitespaceInDiffView          string
	IgnoringWhitespaceInDiffView        string
	ShowingWhitespaceInDiffView         string
<<<<<<< HEAD
	CreateOrOpenPullRequestOptions      string
	LcCreateOrOpenPullRequestOptions    string
	LcDefaultBranch                     string
	LcSelectBranch                      string
	CreateOrShowPullRequest             string
	CreatingPullRequestAtUrl            string
=======
	IncreaseContextInDiffView           string
	DecreaseContextInDiffView           string
	CreatePullRequestOptions            string
	LcCreatePullRequestOptions          string
	LcDefaultBranch                     string
	LcSelectBranch                      string
	CreatePullRequest                   string
>>>>>>> f4011643
	SelectConfigFile                    string
	NoConfigFileFoundErr                string
	LcLoadingFileSuggestions            string
	LcLoadingCommits                    string
	MustSpecifyOriginError              string
	GitOutput                           string
	GitCommandFailed                    string
	OpenPr                              string
	AbortTitle                          string
	AbortPrompt                         string
	SelectRemoteRepository              string
	LcSelectingRemote                   string
	LcOpenLogMenu                       string
	LogMenuTitle                        string
	ToggleShowGitGraphAll               string
	ShowGitGraph                        string
	SortCommits                         string
	CantChangeContextSizeError          string
	LcOpenCommitInBrowser               string
	LcViewBisectOptions                 string
	ConfirmRevertCommit                 string
	Actions                             Actions
	Bisect                              Bisect
}

type Bisect struct {
	MarkStart                   string
	MarkSkipCurrent             string
	MarkSkipSelected            string
	ResetTitle                  string
	ResetPrompt                 string
	ResetOption                 string
	BisectMenuTitle             string
	Mark                        string
	Skip                        string
	CompleteTitle               string
	CompletePrompt              string
	CompletePromptIndeterminate string
}

type Actions struct {
	CheckoutCommit                    string
	CheckoutReflogCommit              string
	CheckoutTag                       string
	CheckoutBranch                    string
	ForceCheckoutBranch               string
	DeleteBranch                      string
	Merge                             string
	RebaseBranch                      string
	RenameBranch                      string
	CreateBranch                      string
	FastForwardBranch                 string
	CherryPick                        string
	CheckoutFile                      string
	DiscardOldFileChange              string
	SquashCommitDown                  string
	FixupCommit                       string
	RewordCommit                      string
	DropCommit                        string
	EditCommit                        string
	AmendCommit                       string
	RevertCommit                      string
	CreateFixupCommit                 string
	SquashAllAboveFixupCommits        string
	MoveCommitUp                      string
	MoveCommitDown                    string
	CopyCommitMessageToClipboard      string
	CustomCommand                     string
	DiscardAllChangesInDirectory      string
	DiscardUnstagedChangesInDirectory string
	DiscardAllChangesInFile           string
	DiscardAllUnstagedChangesInFile   string
	StageFile                         string
	StageResolvedFiles                string
	UnstageFile                       string
	UnstageAllFiles                   string
	StageAllFiles                     string
	IgnoreFile                        string
	Commit                            string
	EditFile                          string
	Push                              string
	Pull                              string
	OpenFile                          string
	StashAllChanges                   string
	StashStagedChanges                string
	GitFlowFinish                     string
	GitFlowStart                      string
	CopyToClipboard                   string
	CopySelectedTextToClipboard       string
	RemovePatchFromCommit             string
	MovePatchToSelectedCommit         string
	MovePatchIntoIndex                string
	MovePatchIntoNewCommit            string
	DeleteRemoteBranch                string
	SetBranchUpstream                 string
	AddRemote                         string
	RemoveRemote                      string
	UpdateRemote                      string
	ApplyPatch                        string
	Stash                             string
	RemoveSubmodule                   string
	ResetSubmodule                    string
	AddSubmodule                      string
	UpdateSubmoduleUrl                string
	InitialiseSubmodule               string
	BulkInitialiseSubmodules          string
	BulkUpdateSubmodules              string
	BulkStashAndResetSubmodules       string
	BulkDeinitialiseSubmodules        string
	UpdateSubmodule                   string
	CreateLightweightTag              string
	CreateAnnotatedTag                string
	DeleteTag                         string
	PushTag                           string
	NukeWorkingTree                   string
	DiscardUnstagedFileChanges        string
	RemoveUntrackedFiles              string
	SoftReset                         string
	MixedReset                        string
	HardReset                         string
	Undo                              string
	Redo                              string
	CopyPullRequestURL                string
	OpenMergeTool                     string
	OpenCommitInBrowser               string
	OpenPullRequest                   string
	StartBisect                       string
	ResetBisect                       string
	BisectSkip                        string
	BisectMark                        string
}

const englishIntroPopupMessage = `
Thanks for using lazygit! Seriously you rock. Three things to share with you:

 1) If you want to learn about lazygit's features, watch this vid:
      https://youtu.be/CPLdltN7wgE

 2) Be sure to read the latest release notes at:
      https://github.com/jesseduffield/lazygit/releases

 3) If you're using git, that makes you a programmer! With your help we can make
    lazygit better, so consider becoming a contributor and joining the fun at
      https://github.com/jesseduffield/lazygit
    You can also sponsor me and tell me what to work on by clicking the donate
    button at the bottom right.
    Or even just star the repo to share the love!
`

// exporting this so we can use it in tests
func EnglishTranslationSet() TranslationSet {
	return TranslationSet{
		NotEnoughSpace:                      "Not enough space to render panels",
		DiffTitle:                           "Diff",
		FilesTitle:                          "Files",
		BranchesTitle:                       "Branches",
		CommitsTitle:                        "Commits",
		StashTitle:                          "Stash",
		UnstagedChanges:                     `Unstaged Changes`,
		StagedChanges:                       `Staged Changes`,
		MainTitle:                           "Main",
		StagingTitle:                        "Staging",
		MergingTitle:                        "Merging",
		NormalTitle:                         "Normal",
		CommitMessage:                       "Commit message",
		CredentialsUsername:                 "Username",
		CredentialsPassword:                 "Password",
		CredentialsPassphrase:               "Enter passphrase for SSH key",
		PassUnameWrong:                      "Password, passphrase and/or username wrong",
		CommitChanges:                       "commit changes",
		AmendLastCommit:                     "amend last commit",
		SureToAmend:                         "Are you sure you want to amend last commit? Afterwards, you can change commit message from the commits panel.",
		NoCommitToAmend:                     "There's no commit to amend.",
		CommitChangesWithEditor:             "commit changes using git editor",
		StatusTitle:                         "Status",
		LcNavigate:                          "navigate",
		LcMenu:                              "menu",
		LcExecute:                           "execute",
		LcToggleStaged:                      "toggle staged",
		LcToggleStagedAll:                   "stage/unstage all",
		LcToggleTreeView:                    "toggle file tree view",
		LcOpenMergeTool:                     "open external merge tool (git mergetool)",
		LcRefresh:                           "refresh",
		LcPush:                              "push",
		LcPull:                              "pull",
		LcScroll:                            "scroll",
		MergeConflictsTitle:                 "Merge Conflicts",
		LcCheckout:                          "checkout",
		LcCommitFileFilter:                  "Filter commit files",
		FilterStagedFiles:                   "Show only staged files",
		FilterUnstagedFiles:                 "Show only unstaged files",
		ResetCommitFilterState:              "Reset filter",
		NoChangedFiles:                      "No changed files",
		NoFilesDisplay:                      "No file to display",
		NotAFile:                            "Not a file",
		PullWait:                            "Pulling...",
		PushWait:                            "Pushing...",
		FetchWait:                           "Fetching...",
		LcSoftReset:                         "soft reset",
		AlreadyCheckedOutBranch:             "You have already checked out this branch",
		SureForceCheckout:                   "Are you sure you want force checkout? You will lose all local changes",
		ForceCheckoutBranch:                 "Force Checkout Branch",
		BranchName:                          "Branch name",
		NewBranchNameBranchOff:              "New Branch Name (Branch is off of '{{.branchName}}')",
		CantDeleteCheckOutBranch:            "You cannot delete the checked out branch!",
		DeleteBranch:                        "Delete Branch",
		DeleteBranchMessage:                 "Are you sure you want to delete the branch '{{.selectedBranchName}}'?",
		ForceDeleteBranchMessage:            "'{{.selectedBranchName}}' is not fully merged. Are you sure you want to delete it?",
		LcRebaseBranch:                      "rebase checked-out branch onto this branch",
		CantRebaseOntoSelf:                  "You cannot rebase a branch onto itself",
		CantMergeBranchIntoItself:           "You cannot merge a branch into itself",
		LcForceCheckout:                     "force checkout",
		LcCheckoutByName:                    "checkout by name",
		LcNewBranch:                         "new branch",
		LcDeleteBranch:                      "delete branch",
		NoBranchesThisRepo:                  "No branches for this repo",
		CommitMessageConfirm:                "{{.keyBindClose}}: close, {{.keyBindNewLine}}: new line, {{.keyBindConfirm}}: confirm",
		CommitWithoutMessageErr:             "You cannot commit without a commit message",
		CloseConfirm:                        "{{.keyBindClose}}: close, {{.keyBindConfirm}}: confirm",
		LcClose:                             "close",
		LcQuit:                              "quit",
		LcSquashDown:                        "squash down",
		LcResetToThisCommit:                 "reset to this commit",
		LcFixupCommit:                       "fixup commit",
		NoCommitsThisBranch:                 "No commits for this branch",
		OnlySquashTopmostCommit:             "Can only squash topmost commit",
		YouNoCommitsToSquash:                "You have no commits to squash with",
		Fixup:                               "Fixup",
		SureFixupThisCommit:                 "Are you sure you want to 'fixup' this commit? It will be merged into the commit below",
		SureSquashThisCommit:                "Are you sure you want to squash this commit into the commit below?",
		Squash:                              "Squash",
		LcPickCommit:                        "pick commit (when mid-rebase)",
		LcRevertCommit:                      "revert commit",
		LcRewordCommit:                      "reword commit",
		LcDeleteCommit:                      "delete commit",
		LcMoveDownCommit:                    "move commit down one",
		LcMoveUpCommit:                      "move commit up one",
		LcEditCommit:                        "edit commit",
		LcAmendToCommit:                     "amend commit with staged changes",
		LcRenameCommitEditor:                "reword commit with editor",
		Error:                               "Error",
		LcSelectHunk:                        "select hunk",
		LcNavigateConflicts:                 "navigate conflicts",
		LcPickHunk:                          "pick hunk",
		LcPickAllHunks:                      "pick all hunks",
		LcUndo:                              "undo",
		LcUndoReflog:                        "undo (via reflog) (experimental)",
		LcRedoReflog:                        "redo (via reflog) (experimental)",
		LcPop:                               "pop",
		LcDrop:                              "drop",
		LcApply:                             "apply",
		NoStashEntries:                      "No stash entries",
		StashDrop:                           "Stash drop",
		SureDropStashEntry:                  "Are you sure you want to drop this stash entry?",
		StashPop:                            "Stash pop",
		SurePopStashEntry:                   "Are you sure you want to pop this stash entry?",
		StashApply:                          "Stash apply",
		SureApplyStashEntry:                 "Are you sure you want to apply this stash entry?",
		NoTrackedStagedFilesStash:           "You have no tracked/staged files to stash",
		StashChanges:                        "Stash changes",
		MergeAborted:                        "Merge aborted",
		OpenConfig:                          "open config file",
		EditConfig:                          "edit config file",
		ForcePush:                           "Force push",
		ForcePushPrompt:                     "Your branch has diverged from the remote branch. Press 'esc' to cancel, or 'enter' to force push.",
		ForcePushDisabled:                   "Your branch has diverged from the remote branch and you've disabled force pushing",
		UpdatesRejectedAndForcePushDisabled: "Updates were rejected and you have disabled force pushing",
		LcCheckForUpdate:                    "check for update",
		CheckingForUpdates:                  "Checking for updates...",
		OnLatestVersionErr:                  "You already have the latest version",
		MajorVersionErr:                     "New version ({{.newVersion}}) has non-backwards compatible changes compared to the current version ({{.currentVersion}})",
		CouldNotFindBinaryErr:               "Could not find any binary at {{.url}}",
		MergeToolTitle:                      "Merge tool",
		MergeToolPrompt:                     "Are you sure you want to open `git mergetool`?",
		IntroPopupMessage:                   englishIntroPopupMessage,
		GitconfigParseErr:                   `Gogit failed to parse your gitconfig file due to the presence of unquoted '\' characters. Removing these should fix the issue.`,
		LcEditFile:                          `edit file`,
		LcOpenFile:                          `open file`,
		LcIgnoreFile:                        `add to .gitignore`,
		LcRefreshFiles:                      `refresh files`,
		LcMergeIntoCurrentBranch:            `merge into currently checked out branch`,
		ConfirmQuit:                         `Are you sure you want to quit?`,
		SwitchRepo:                          `switch to a recent repo`,
		LcAllBranchesLogGraph:               `show all branch logs`,
		UnsupportedGitService:               `Unsupported git service`,
		LcCreateOrShowPullRequest:           `create / open pull request`,
		LcCopyPullRequestURL:                `copy pull request URL to clipboard`,
		NoBranchOnRemote:                    `This branch doesn't exist on remote. You need to push it to remote first.`,
		LcFetch:                             `fetch`,
		NoAutomaticGitFetchTitle:            `No automatic git fetch`,
		NoAutomaticGitFetchBody:             `Lazygit can't use "git fetch" in a private repo; use 'f' in the files panel to run "git fetch" manually`,
		FileEnter:                           `stage individual hunks/lines for file, or collapse/expand for directory`,
		FileStagingRequirements:             `Can only stage individual lines for tracked files`,
		StageSelection:                      `toggle line staged / unstaged`,
		ResetSelection:                      `delete change (git reset)`,
		ToggleDragSelect:                    `toggle drag select`,
		ToggleSelectHunk:                    `toggle select hunk`,
		ToggleSelectionForPatch:             `add/remove line(s) to patch`,
		TogglePanel:                         `switch to other panel`,
		ReturnToFilesPanel:                  `return to files panel`,
		FastForward:                         `fast-forward this branch from its upstream`,
		Fetching:                            "fetching and fast-forwarding {{.from}} -> {{.to}} ...",
		FoundConflicts:                      "Conflicts! To abort press 'esc', otherwise press 'enter'",
		FoundConflictsTitle:                 "Auto-merge failed",
		PickHunk:                            "pick hunk",
		PickAllHunks:                        "pick all hunks",
		ViewMergeRebaseOptions:              "view merge/rebase options",
		NotMergingOrRebasing:                "You are currently neither rebasing nor merging",
		RecentRepos:                         "recent repositories",
		MergeOptionsTitle:                   "Merge Options",
		RebaseOptionsTitle:                  "Rebase Options",
		CommitMessageTitle:                  "Commit Message",
		LocalBranchesTitle:                  "Branches Tab",
		SearchTitle:                         "Search",
		TagsTitle:                           "Tags Tab",
		MenuTitle:                           "Menu",
		RemotesTitle:                        "Remotes Tab",
		CredentialsTitle:                    "Credentials",
		RemoteBranchesTitle:                 "Remote Branches (in Remotes tab)",
		PatchBuildingTitle:                  "Patch Building",
		InformationTitle:                    "Information",
		SecondaryTitle:                      "Secondary",
		ReflogCommitsTitle:                  "Reflog Tab",
		GlobalTitle:                         "Global Keybindings",
		ConflictsResolved:                   "all merge conflicts resolved. Continue?",
		RebasingTitle:                       "Rebasing",
		ConfirmRebase:                       "Are you sure you want to rebase '{{.checkedOutBranch}}' onto '{{.selectedBranch}}'?",
		ConfirmMerge:                        "Are you sure you want to merge '{{.selectedBranch}}' into '{{.checkedOutBranch}}'?",
		FwdNoUpstream:                       "Cannot fast-forward a branch with no upstream",
		FwdNoLocalUpstream:                  "Cannot fast-forward a branch whose remote is not registered locally",
		FwdCommitsToPush:                    "Cannot fast-forward a branch with commits to push",
		ErrorOccurred:                       "An error occurred! Please create an issue at",
		NoRoom:                              "Not enough room",
		YouAreHere:                          "YOU ARE HERE",
		LcRewordNotSupported:                "rewording commits while interactively rebasing is not currently supported",
		LcCherryPickCopy:                    "copy commit (cherry-pick)",
		LcCherryPickCopyRange:               "copy commit range (cherry-pick)",
		LcPasteCommits:                      "paste commits (cherry-pick)",
		SureCherryPick:                      "Are you sure you want to cherry-pick the copied commits onto this branch?",
		CherryPick:                          "Cherry-Pick",
		CannotRebaseOntoFirstCommit:         "You cannot interactive rebase onto the first commit",
		CannotSquashOntoSecondCommit:        "You cannot squash/fixup onto the second commit",
		Donate:                              "Donate",
		AskQuestion:                         "Ask Question",
		PrevLine:                            "select previous line",
		NextLine:                            "select next line",
		PrevHunk:                            "select previous hunk",
		NextHunk:                            "select next hunk",
		PrevConflict:                        "select previous conflict",
		NextConflict:                        "select next conflict",
		SelectPrevHunk:                      "select previous hunk",
		SelectNextHunk:                      "select next hunk",
		ScrollDown:                          "scroll down",
		ScrollUp:                            "scroll up",
		LcScrollUpMainPanel:                 "scroll up main panel",
		LcScrollDownMainPanel:               "scroll down main panel",
		AmendCommitTitle:                    "Amend Commit",
		AmendCommitPrompt:                   "Are you sure you want to amend this commit with your staged files?",
		DeleteCommitTitle:                   "Delete Commit",
		DeleteCommitPrompt:                  "Are you sure you want to delete this commit?",
		SquashingStatus:                     "squashing",
		FixingStatus:                        "fixing up",
		DeletingStatus:                      "deleting",
		MovingStatus:                        "moving",
		RebasingStatus:                      "rebasing",
		AmendingStatus:                      "amending",
		CherryPickingStatus:                 "cherry-picking",
		UndoingStatus:                       "undoing",
		RedoingStatus:                       "redoing",
		CheckingOutStatus:                   "checking out",
		CommittingStatus:                    "committing",
		CommitFiles:                         "Commit files",
		LcViewCommitFiles:                   "view commit's files",
		CommitFilesTitle:                    "Commit Files",
		LcCheckoutCommitFile:                "checkout file",
		LcDiscardOldFileChange:              "discard this commit's changes to this file",
		DiscardFileChangesTitle:             "Discard file changes",
		DiscardFileChangesPrompt:            "Are you sure you want to discard this commit's changes to this file? If this file was created in this commit, it will be deleted",
		DisabledForGPG:                      "Feature not available for users using GPG",
		CreateRepo:                          "Not in a git repository. Create a new git repository? (y/n): ",
		AutoStashTitle:                      "Autostash?",
		AutoStashPrompt:                     "You must stash and pop your changes to bring them across. Do this automatically? (enter/esc)",
		StashPrefix:                         "Auto-stashing changes for ",
		LcViewDiscardOptions:                "view 'discard changes' options",
		LcCancel:                            "cancel",
		LcDiscardAllChanges:                 "discard all changes",
		LcDiscardUnstagedChanges:            "discard unstaged changes",
		LcDiscardAllChangesToAllFiles:       "nuke working tree",
		LcDiscardAnyUnstagedChanges:         "discard unstaged changes",
		LcDiscardUntrackedFiles:             "discard untracked files",
		LcHardReset:                         "hard reset",
		LcViewResetOptions:                  `view reset options`,
		LcCreateFixupCommit:                 `create fixup commit for this commit`,
		LcSquashAboveCommits:                `squash all 'fixup!' commits above selected commit (autosquash)`,
		SquashAboveCommits:                  `Squash all 'fixup!' commits above selected commit (autosquash)`,
		SureSquashAboveCommits:              `Are you sure you want to squash all fixup! commits above {{.commit}}?`,
		CreateFixupCommit:                   `Create fixup commit`,
		SureCreateFixupCommit:               `Are you sure you want to create a fixup! commit for commit {{.commit}}?`,
		LcExecuteCustomCommand:              "execute custom command",
		CustomCommand:                       "Custom Command:",
		LcCommitChangesWithoutHook:          "commit changes without pre-commit hook",
		SkipHookPrefixNotConfigured:         "You have not configured a commit message prefix for skipping hooks. Set `git.skipHookPrefix = 'WIP'` in your config",
		LcResetTo:                           `reset to`,
		PressEnterToReturn:                  "Press enter to return to lazygit",
		LcViewStashOptions:                  "view stash options",
		LcStashAllChanges:                   "stash changes",
		LcStashStagedChanges:                "stash staged changes",
		LcStashOptions:                      "Stash options",
		NotARepository:                      "Error: must be run inside a git repository",
		LcJump:                              "jump to panel",
		LcScrollLeftRight:                   "scroll left/right",
		LcScrollLeft:                        "scroll left",
		LcScrollRight:                       "scroll right",
		DiscardPatch:                        "Discard Patch",
		DiscardPatchConfirm:                 "You can only build a patch from one commit/stash-entry at a time. Discard current patch?",
		CantPatchWhileRebasingError:         "You cannot build a patch or run patch commands while in a merging or rebasing state",
		LcToggleAddToPatch:                  "toggle file included in patch",
		ViewPatchOptions:                    "view custom patch options",
		PatchOptionsTitle:                   "Patch Options",
		NoPatchError:                        "No patch created yet. To start building a patch, use 'space' on a commit file or enter to add specific lines",
		LcEnterFile:                         "enter file to add selected lines to the patch (or toggle directory collapsed)",
		ExitLineByLineMode:                  `exit line-by-line mode`,
		EnterUpstream:                       `Enter upstream as '<remote> <branchname>'`,
		InvalidUpstream:                     "Invalid upstream. Must be in the format '<remote> <branchname>'",
		ReturnToRemotesList:                 `Return to remotes list`,
		LcAddNewRemote:                      `add new remote`,
		LcNewRemoteName:                     `New remote name:`,
		LcNewRemoteUrl:                      `New remote url:`,
		LcEditRemoteName:                    `Enter updated remote name for {{.remoteName}}:`,
		LcEditRemoteUrl:                     `Enter updated remote url for {{.remoteName}}:`,
		LcRemoveRemote:                      `remove remote`,
		LcRemoveRemotePrompt:                "Are you sure you want to remove remote",
		DeleteRemoteBranch:                  "Delete Remote Branch",
		DeleteRemoteBranchMessage:           "Are you sure you want to delete remote branch",
		LcSetUpstream:                       "set as upstream of checked-out branch",
		SetUpstreamTitle:                    "Set upstream branch",
		SetUpstreamMessage:                  "Are you sure you want to set the upstream branch of '{{.checkedOut}}' to '{{.selected}}'",
		LcEditRemote:                        "edit remote",
		LcTagCommit:                         "tag commit",
		TagMenuTitle:                        "Create tag",
		TagNameTitle:                        "Tag name:",
		TagMessageTitle:                     "Tag message: ",
		LcAnnotatedTag:                      "annotated tag",
		LcLightweightTag:                    "lightweight tag",
		LcDeleteTag:                         "delete tag",
		DeleteTagTitle:                      "Delete tag",
		DeleteTagPrompt:                     "Are you sure you want to delete tag '{{.tagName}}'?",
		PushTagTitle:                        "remote to push tag '{{.tagName}}' to:",
		LcPushTag:                           "push tag",
		LcCreateTag:                         "create tag",
		CreateTagTitle:                      "Tag name:",
		LcFetchRemote:                       "fetch remote",
		FetchingRemoteStatus:                "fetching remote",
		LcCheckoutCommit:                    "checkout commit",
		SureCheckoutThisCommit:              "Are you sure you want to checkout this commit?",
		LcGitFlowOptions:                    "show git-flow options",
		NotAGitFlowBranch:                   "This does not seem to be a git flow branch",
		NewGitFlowBranchPrompt:              "new {{.branchType}} name:",
		IgnoreTracked:                       "Ignore tracked file",
		IgnoreTrackedPrompt:                 "Are you sure you want to ignore a tracked file?",
		LcViewResetToUpstreamOptions:        "view upstream reset options",
		LcNextScreenMode:                    "next screen mode (normal/half/fullscreen)",
		LcPrevScreenMode:                    "prev screen mode",
		LcStartSearch:                       "start search",
		Panel:                               "Panel",
		Keybindings:                         "Keybindings",
		LcRenameBranch:                      "rename branch",
		NewBranchNamePrompt:                 "Enter new branch name for branch",
		RenameBranchWarning:                 "This branch is tracking a remote. This action will only rename the local branch name, not the name of the remote branch. Continue?",
		LcOpenMenu:                          "open menu",
		LcCloseMenu:                         "close menu",
		LcResetCherryPick:                   "reset cherry-picked (copied) commits selection",
		LcNextTab:                           "next tab",
		LcPrevTab:                           "previous tab",
		LcCantUndoWhileRebasing:             "Can't undo while rebasing",
		LcCantRedoWhileRebasing:             "Can't redo while rebasing",
		MustStashWarning:                    "Pulling a patch out into the index requires stashing and unstashing your changes. If something goes wrong, you'll be able to access your files from the stash. Continue?",
		MustStashTitle:                      "Must stash",
		ConfirmationTitle:                   "Confirmation Panel",
		LcPrevPage:                          "previous page",
		LcNextPage:                          "next page",
		LcGotoTop:                           "scroll to top",
		LcGotoBottom:                        "scroll to bottom",
		LcFilteringBy:                       "filtering by",
		ResetInParentheses:                  "(reset)",
		LcOpenFilteringMenu:                 "view filter-by-path options",
		LcFilterBy:                          "filter by",
		LcExitFilterMode:                    "stop filtering by path",
		LcFilterPathOption:                  "enter path to filter by",
		EnterFileName:                       "Enter path:",
		FilteringMenuTitle:                  "Filtering",
		MustExitFilterModeTitle:             "Command not available",
		MustExitFilterModePrompt:            "Command not available in filtered mode. Exit filtered mode?",
		LcDiff:                              "diff",
		LcEnterRefToDiff:                    "enter ref to diff",
		LcEnteRefName:                       "enter ref:",
		LcExitDiffMode:                      "exit diff mode",
		DiffingMenuTitle:                    "Diffing",
		LcSwapDiff:                          "reverse diff direction",
		LcOpenDiffingMenu:                   "open diff menu",
		// the actual view is the extras view which I intend to give more tabs in future but for now we'll only mention the command log part
		LcOpenExtrasMenu:                    "open command log menu",
		LcShowingGitDiff:                    "showing output for:",
		LcCopyCommitShaToClipboard:          "copy commit SHA to clipboard",
		LcCopyCommitMessageToClipboard:      "copy commit message to clipboard",
		LcCopyBranchNameToClipboard:         "copy branch name to clipboard",
		LcCopyFileNameToClipboard:           "copy the file name to the clipboard",
		LcCopyCommitFileNameToClipboard:     "copy the committed file name to the clipboard",
		LcCopySelectedTexToClipboard:        "copy the selected text to the clipboard",
		LcCommitPrefixPatternError:          "Error in commitPrefix pattern",
		NoFilesStagedTitle:                  "No files staged",
		NoFilesStagedPrompt:                 "You have not staged any files. Commit all files?",
		BranchNotFoundTitle:                 "Branch not found",
		BranchNotFoundPrompt:                "Branch not found. Create a new branch named",
		UnstageLinesTitle:                   "Unstage lines",
		UnstageLinesPrompt:                  "Are you sure you want to delete the selected lines (git reset)? It is irreversible.\nTo disable this dialogue set the config key of 'gui.skipUnstageLineWarning' to true",
		LcCreateNewBranchFromCommit:         "create new branch off of commit",
		LcViewStashFiles:                    "view stash entry's files",
		LcBuildingPatch:                     "building patch",
		LcViewCommits:                       "view commits",
		MinGitVersionError:                  "Git version must be at least 2.0 (i.e. from 2014 onwards). Please upgrade your git version. Alternatively raise an issue at https://github.com/jesseduffield/lazygit/issues for lazygit to be more backwards compatible.",
		MinGhVersionError:                   "GH version must be at least 2.0. Please upgrade your gh version. Alternatively raise an issue at https://github.com/jesseduffield/lazygit/issues for lazygit to be more backwards compatible.",
		LcRunningCustomCommandStatus:        "running custom command",
		LcSubmoduleStashAndReset:            "stash uncommitted submodule changes and update",
		LcAndResetSubmodules:                "and reset submodules",
		LcEnterSubmodule:                    "enter submodule",
		LcCopySubmoduleNameToClipboard:      "copy submodule name to clipboard",
		RemoveSubmodule:                     "Remove submodule",
		LcRemoveSubmodule:                   "remove submodule",
		RemoveSubmodulePrompt:               "Are you sure you want to remove submodule '%s' and its corresponding directory? This is irreversible.",
		LcResettingSubmoduleStatus:          "resetting submodule",
		LcNewSubmoduleName:                  "new submodule name:",
		LcNewSubmoduleUrl:                   "new submodule URL:",
		LcNewSubmodulePath:                  "new submodule path:",
		LcAddSubmodule:                      "add new submodule",
		LcAddingSubmoduleStatus:             "adding submodule",
		LcUpdateSubmoduleUrl:                "update URL for submodule '%s'",
		LcUpdatingSubmoduleUrlStatus:        "updating URL",
		LcEditSubmoduleUrl:                  "update submodule URL",
		LcInitializingSubmoduleStatus:       "initializing submodule",
		LcInitSubmodule:                     "initialize submodule",
		LcSubmoduleUpdate:                   "update submodule",
		LcUpdatingSubmoduleStatus:           "updating submodule",
		LcBulkInitSubmodules:                "bulk init submodules",
		LcBulkUpdateSubmodules:              "bulk update submodules",
		LcBulkDeinitSubmodules:              "bulk deinit submodules",
		LcViewBulkSubmoduleOptions:          "view bulk submodule options",
		LcBulkSubmoduleOptions:              "bulk submodule options",
		LcRunningCommand:                    "running command",
		SubCommitsTitle:                     "Sub-commits",
		SubmodulesTitle:                     "Submodules",
		NavigationTitle:                     "List Panel Navigation",
		SuggestionsCheatsheetTitle:          "Suggestions",
		SuggestionsTitle:                    "Suggestions (press %s to focus)",
		ExtrasTitle:                         "Extras",
		PushingTagStatus:                    "pushing tag",
		SelectRemoteRepository:              "select base remote repository",
		LcSelectingRemote:                   "selecting remote",
		PullRequestURLCopiedToClipboard:     "Pull request URL copied to clipboard",
		CommitMessageCopiedToClipboard:      "Commit message copied to clipboard",
		LcCopiedToClipboard:                 "copied to clipboard",
		ErrCannotEditDirectory:              "Cannot edit directory: you can only edit individual files",
		ErrStageDirWithInlineMergeConflicts: "Cannot stage/unstage directory containing files with inline merge conflicts. Please fix up the merge conflicts first",
		ErrRepositoryMovedOrDeleted:         "Cannot find repo. It might have been moved or deleted ¯\\_(ツ)_/¯",
		CommandLog:                          "Command Log",
		ToggleShowCommandLog:                "Toggle show/hide command log",
		FocusCommandLog:                     "Focus command log",
		CommandLogHeader:                    "You can hide/focus this panel by pressing '%s'\n",
		RandomTip:                           "Random Tip",
		SelectParentCommitForMerge:          "Select parent commit for merge",
		ToggleWhitespaceInDiffView:          "Toggle whether or not whitespace changes are shown in the diff view",
		IgnoringWhitespaceInDiffView:        "Whitespace will be ignored in the diff view",
		ShowingWhitespaceInDiffView:         "Whitespace will be shown in the diff view",
<<<<<<< HEAD
		CreateOrShowPullRequest:             "create / open pull request",
		CreateOrOpenPullRequestOptions:      "create / open pull request options",
		LcCreateOrOpenPullRequestOptions:    "create / open pull request options",
=======
		IncreaseContextInDiffView:           "Increase the size of the context shown around changes in the diff view",
		DecreaseContextInDiffView:           "Decrease the size of the context shown around changes in the diff view",
		CreatePullRequest:                   "Create pull request",
		CreatePullRequestOptions:            "Create pull request options",
		LcCreatePullRequestOptions:          "create pull request options",
>>>>>>> f4011643
		LcDefaultBranch:                     "default branch",
		LcSelectBranch:                      "select branch",
		SelectConfigFile:                    "Select config file",
		NoConfigFileFoundErr:                "No config file found",
		LcLoadingFileSuggestions:            "loading file suggestions",
		LcLoadingCommits:                    "loading commits",
		MustSpecifyOriginError:              "Must specify a remote if specifying a branch",
		GitOutput:                           "Git output:",
		GitCommandFailed:                    "Git command failed. Check command log for details (open with %s)",
		OpenPr:                              "Open PR #",
		AbortTitle:                          "Abort %s",
		AbortPrompt:                         "Are you sure you want to abort the current %s?",
		LcOpenLogMenu:                       "open log menu",
		LogMenuTitle:                        "Commit Log Options",
		ToggleShowGitGraphAll:               "toggle show whole git graph (pass the `--all` flag to `git log`)",
		ShowGitGraph:                        "show git graph",
		SortCommits:                         "commit sort order",
		CantChangeContextSizeError:          "Cannot change context while in patch building mode because we were too lazy to support it when releasing the feature. If you really want it, please let us know!",
		LcOpenCommitInBrowser:               "open commit in browser",
		LcViewBisectOptions:                 "view bisect options",
		ConfirmRevertCommit:                 "Are you sure you want to revert {{.selectedCommit}}?",
		Actions: Actions{
			// TODO: combine this with the original keybinding descriptions (those are all in lowercase atm)
			CheckoutCommit:                    "Checkout commit",
			CheckoutReflogCommit:              "Checkout reflog commit",
			CheckoutTag:                       "Checkout tag",
			CheckoutBranch:                    "Checkout branch",
			ForceCheckoutBranch:               "Force checkout branch",
			DeleteBranch:                      "Delete branch",
			Merge:                             "Merge",
			RebaseBranch:                      "Rebase branch",
			RenameBranch:                      "Rename branch",
			CreateBranch:                      "Create branch",
			CherryPick:                        "(Cherry-pick) Paste commits",
			CheckoutFile:                      "Checkout file",
			DiscardOldFileChange:              "Discard old file change",
			SquashCommitDown:                  "Squash commit down",
			FixupCommit:                       "Fixup commit",
			RewordCommit:                      "Reword commit",
			DropCommit:                        "Drop commit",
			EditCommit:                        "Edit commit",
			AmendCommit:                       "Amend commit",
			RevertCommit:                      "Revert commit",
			CreateFixupCommit:                 "Create fixup commit",
			SquashAllAboveFixupCommits:        "Squash all above fixup commits",
			CreateLightweightTag:              "Create lightweight tag",
			CreateAnnotatedTag:                "Create annotated tag",
			CopyCommitMessageToClipboard:      "Copy commit message to clipboard",
			MoveCommitUp:                      "Move commit up",
			MoveCommitDown:                    "Move commit down",
			CustomCommand:                     "Custom command",
			DiscardAllChangesInDirectory:      "Discard all changes in directory",
			DiscardUnstagedChangesInDirectory: "Discard unstaged changes in directory",
			DiscardAllChangesInFile:           "Discard all changes in file",
			DiscardAllUnstagedChangesInFile:   "Discard all unstaged changes in file",
			StageFile:                         "Stage file",
			StageResolvedFiles:                "Stage files whose merge conflicts were resolved",
			UnstageFile:                       "Unstage file",
			UnstageAllFiles:                   "Unstage all files",
			StageAllFiles:                     "Stage all files",
			IgnoreFile:                        "Ignore file",
			Commit:                            "Commit",
			EditFile:                          "Edit file",
			Push:                              "Push",
			Pull:                              "Pull",
			OpenFile:                          "Open file",
			StashAllChanges:                   "Stash all changes",
			StashStagedChanges:                "Stash staged changes",
			GitFlowFinish:                     "Git flow finish",
			GitFlowStart:                      "Git Flow start",
			CopyToClipboard:                   "Copy to clipboard",
			CopySelectedTextToClipboard:       "Copy selected text to clipboard",
			RemovePatchFromCommit:             "Remove patch from commit",
			MovePatchToSelectedCommit:         "Move patch to selected commit",
			MovePatchIntoIndex:                "Move patch into index",
			MovePatchIntoNewCommit:            "Move patch into new commit",
			DeleteRemoteBranch:                "Delete remote branch",
			SetBranchUpstream:                 "Set branch upstream",
			AddRemote:                         "Add remote",
			RemoveRemote:                      "Remove remote",
			UpdateRemote:                      "Update remote",
			ApplyPatch:                        "Apply patch",
			Stash:                             "Stash",
			RemoveSubmodule:                   "Remove submodule",
			ResetSubmodule:                    "Reset submodule",
			AddSubmodule:                      "Add submodule",
			UpdateSubmoduleUrl:                "Update submodule URL",
			InitialiseSubmodule:               "Initialise submodule",
			BulkInitialiseSubmodules:          "Bulk initialise submodules",
			BulkUpdateSubmodules:              "Bulk update submodules",
			BulkStashAndResetSubmodules:       "Bulk stash and reset submodules",
			BulkDeinitialiseSubmodules:        "Bulk deinitialise submodules",
			UpdateSubmodule:                   "Update submodule",
			DeleteTag:                         "Delete tag",
			PushTag:                           "Push tag",
			NukeWorkingTree:                   "Nuke working tree",
			DiscardUnstagedFileChanges:        "Discard unstaged file changes",
			RemoveUntrackedFiles:              "Remove untracked files",
			SoftReset:                         "Soft reset",
			MixedReset:                        "Mixed reset",
			HardReset:                         "Hard reset",
			FastForwardBranch:                 "Fast forward branch",
			Undo:                              "Undo",
			Redo:                              "Redo",
			CopyPullRequestURL:                "Copy pull request URL",
			OpenMergeTool:                     "Open merge tool",
			OpenCommitInBrowser:               "Open commit in browser",
			OpenPullRequest:                   "Open pull request in browser",
			StartBisect:                       "Start bisect",
			ResetBisect:                       "Reset bisect",
			BisectSkip:                        "Bisect skip",
			BisectMark:                        "Bisect mark",
		},
		Bisect: Bisect{
			Mark:                        "mark %s as %s",
			MarkStart:                   "mark %s as %s (start bisect)",
			Skip:                        "skip %s",
			ResetTitle:                  "Reset 'git bisect'",
			ResetPrompt:                 "Are you sure you want to reset 'git bisect'?",
			ResetOption:                 "reset bisect",
			BisectMenuTitle:             "Bisect",
			CompleteTitle:               "Bisect complete",
			CompletePrompt:              "Bisect complete! The following commit introduced the change:\n\n%s\n\nDo you want to reset 'git bisect' now?",
			CompletePromptIndeterminate: "Bisect complete! Some commits were skipped, so any of the following commits may have introduced the change:\n\n%s\n\nDo you want to reset 'git bisect' now?",
		},
	}
}<|MERGE_RESOLUTION|>--- conflicted
+++ resolved
@@ -430,14 +430,12 @@
 	ToggleWhitespaceInDiffView          string
 	IgnoringWhitespaceInDiffView        string
 	ShowingWhitespaceInDiffView         string
-<<<<<<< HEAD
 	CreateOrOpenPullRequestOptions      string
 	LcCreateOrOpenPullRequestOptions    string
 	LcDefaultBranch                     string
 	LcSelectBranch                      string
 	CreateOrShowPullRequest             string
 	CreatingPullRequestAtUrl            string
-=======
 	IncreaseContextInDiffView           string
 	DecreaseContextInDiffView           string
 	CreatePullRequestOptions            string
@@ -445,7 +443,6 @@
 	LcDefaultBranch                     string
 	LcSelectBranch                      string
 	CreatePullRequest                   string
->>>>>>> f4011643
 	SelectConfigFile                    string
 	NoConfigFileFoundErr                string
 	LcLoadingFileSuggestions            string
@@ -1019,17 +1016,14 @@
 		ToggleWhitespaceInDiffView:          "Toggle whether or not whitespace changes are shown in the diff view",
 		IgnoringWhitespaceInDiffView:        "Whitespace will be ignored in the diff view",
 		ShowingWhitespaceInDiffView:         "Whitespace will be shown in the diff view",
-<<<<<<< HEAD
 		CreateOrShowPullRequest:             "create / open pull request",
 		CreateOrOpenPullRequestOptions:      "create / open pull request options",
 		LcCreateOrOpenPullRequestOptions:    "create / open pull request options",
-=======
 		IncreaseContextInDiffView:           "Increase the size of the context shown around changes in the diff view",
 		DecreaseContextInDiffView:           "Decrease the size of the context shown around changes in the diff view",
 		CreatePullRequest:                   "Create pull request",
 		CreatePullRequestOptions:            "Create pull request options",
 		LcCreatePullRequestOptions:          "create pull request options",
->>>>>>> f4011643
 		LcDefaultBranch:                     "default branch",
 		LcSelectBranch:                      "select branch",
 		SelectConfigFile:                    "Select config file",
