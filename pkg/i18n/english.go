--- conflicted
+++ resolved
@@ -1168,13 +1168,12 @@
 			ID:    "createNewBranchFromCommit",
 			Other: "create new branch off of commit",
 		}, &i18n.Message{
-<<<<<<< HEAD
 			ID:    "SwitchToExtensiveFilesView",
 			Other: "Switch to a more extensive view",
 		}, &i18n.Message{
 			ID:    "SwitchToFilesView",
 			Other: "Switch to back to the basic files view",
-=======
+		}, &i18n.Message{
 			ID:    "viewStashFiles",
 			Other: "view stash entry's files",
 		}, &i18n.Message{
@@ -1183,7 +1182,6 @@
 		}, &i18n.Message{
 			ID:    "viewCommits",
 			Other: "view commits",
->>>>>>> d2d88fe6
 		},
 	)
 }