package config

import (
	"bytes"

	"github.com/shibukawa/configdir"
	"github.com/spf13/viper"
)

// AppConfig contains the base configuration fields required for lazygit.
type AppConfig struct {
	Debug      bool   `long:"debug" env:"DEBUG" default:"false"`
	Version    string `long:"version" env:"VERSION" default:"unversioned"`
	Commit     string `long:"commit" env:"COMMIT"`
	BuildDate  string `long:"build-date" env:"BUILD_DATE"`
	Name       string `long:"name" env:"NAME" default:"lazygit"`
	UserConfig *viper.Viper
}

// AppConfigurer interface allows individual app config structs to inherit Fields
// from AppConfig and still be used by lazygit.
type AppConfigurer interface {
	GetDebug() bool
	GetVersion() string
	GetCommit() string
	GetBuildDate() string
	GetName() string
	GetUserConfig() *viper.Viper
	InsertToUserConfig(string, string) error
}

// NewAppConfig makes a new app config
func NewAppConfig(name, version, commit, date string, debuggingFlag *bool) (*AppConfig, error) {
	userConfig, err := LoadUserConfig()
	if err != nil {
		panic(err)
	}

	appConfig := &AppConfig{
		Name:       "lazygit",
		Version:    version,
		Commit:     commit,
		BuildDate:  date,
		Debug:      *debuggingFlag,
		UserConfig: userConfig,
	}
	return appConfig, nil
}

// GetDebug returns debug flag
func (c *AppConfig) GetDebug() bool {
	return c.Debug
}

// GetVersion returns debug flag
func (c *AppConfig) GetVersion() string {
	return c.Version
}

// GetCommit returns debug flag
func (c *AppConfig) GetCommit() string {
	return c.Commit
}

// GetBuildDate returns debug flag
func (c *AppConfig) GetBuildDate() string {
	return c.BuildDate
}

// GetName returns debug flag
func (c *AppConfig) GetName() string {
	return c.Name
}

// GetUserConfig returns the user config
func (c *AppConfig) GetUserConfig() *viper.Viper {
	return c.UserConfig
}

func newViper() (*viper.Viper, error) {
	v := viper.New()
	v.SetConfigType("yaml")
	v.SetConfigName("config")
	return v, nil
}

// LoadUserConfig gets the user's config
func LoadUserConfig() (*viper.Viper, error) {
	v, err := newViper()
	if err != nil {
		panic(err)
	}
	if err = LoadDefaultConfig(v); err != nil {
		return nil, err
	}
	if err = LoadUserConfigFromFile(v); err != nil {
		return nil, err
	}
	return v, nil
}

// LoadDefaultConfig loads in the defaults defined in this file
func LoadDefaultConfig(v *viper.Viper) error {
	defaults := GetDefaultConfig()
	return v.ReadConfig(bytes.NewBuffer(defaults))
}

// LoadUserConfigFromFile Loads the user config from their config file, creating
// the file as an empty config if it does not exist
func LoadUserConfigFromFile(v *viper.Viper) error {
	// chucking my name there is not for vanity purposes, the xdg spec (and that
	// function) requires a vendor name. May as well line up with github
	configDirs := configdir.New("jesseduffield", "lazygit")
	folder := configDirs.QueryFolderContainsFile("config.yml")
	if folder == nil {
		// create the file as an empty config and load it
		folders := configDirs.QueryFolders(configdir.Global)
		if err := folders[0].WriteFile("config.yml", []byte{}); err != nil {
			return err
		}
		folder = configDirs.QueryFolderContainsFile("config.yml")
	}
	v.AddConfigPath(folder.Path)
	return v.MergeInConfig()
}

// InsertToUserConfig adds a key/value pair to the user's config and saves it
func (c *AppConfig) InsertToUserConfig(key, value string) error {
	// making a new viper object so that we're not writing any defaults back
	// to the user's config file
	v, err := newViper()
	if err != nil {
		return err
	}
	if err = LoadUserConfigFromFile(v); err != nil {
		return err
	}
	v.Set(key, value)
	return v.WriteConfig()
}

<<<<<<< HEAD
func getDefaultConfig() []byte {
	return []byte(`
gui:
  ## stuff relating to the UI
=======
func GetDefaultConfig() []byte {
	return []byte(
		`gui:
  # stuff relating to the UI
>>>>>>> e72d090c
  scrollHeight: 2
  theme:
    activeBorderColor:
      - white
      - bold
    inactiveBorderColor:
      - white
    optionsTextColor:
      - blue
git:
  # stuff relating to git
os:
  # stuff relating to the OS
<<<<<<< HEAD
reporting: 'undetermined' # one of: 'on' | 'off' | 'undetermined'
=======
>>>>>>> e72d090c
`)
}

// // commenting this out until we use it again
// func homeDirectory() string {
// 	usr, err := user.Current()
// 	if err != nil {
// 		log.Fatal(err)
// 	}
// 	return usr.HomeDir
// }<|MERGE_RESOLUTION|>--- conflicted
+++ resolved
@@ -139,17 +139,10 @@
 	return v.WriteConfig()
 }
 
-<<<<<<< HEAD
-func getDefaultConfig() []byte {
-	return []byte(`
-gui:
-  ## stuff relating to the UI
-=======
 func GetDefaultConfig() []byte {
 	return []byte(
 		`gui:
   # stuff relating to the UI
->>>>>>> e72d090c
   scrollHeight: 2
   theme:
     activeBorderColor:
@@ -163,10 +156,7 @@
   # stuff relating to git
 os:
   # stuff relating to the OS
-<<<<<<< HEAD
 reporting: 'undetermined' # one of: 'on' | 'off' | 'undetermined'
-=======
->>>>>>> e72d090c
 `)
 }
 
