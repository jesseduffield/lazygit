package controllers

import (
	"fmt"

	"github.com/fsmiamoto/git-todo-parser/todo"
	"github.com/jesseduffield/lazygit/pkg/commands/models"
	"github.com/jesseduffield/lazygit/pkg/commands/types/enums"
	"github.com/jesseduffield/lazygit/pkg/gui/context"
	"github.com/jesseduffield/lazygit/pkg/gui/controllers/helpers"
	"github.com/jesseduffield/lazygit/pkg/gui/types"
	"github.com/jesseduffield/lazygit/pkg/utils"
	"github.com/samber/lo"
)

// after selecting the 200th commit, we'll load in all the rest
const COMMIT_THRESHOLD = 200

type (
	PullFilesFn func() error
)

type LocalCommitsController struct {
	baseController
<<<<<<< HEAD
	*controllerCommon
=======
	c *ControllerCommon

>>>>>>> af97bf48
	pullFiles PullFilesFn
}

var _ types.IController = &LocalCommitsController{}

func NewLocalCommitsController(
	common *ControllerCommon,
	pullFiles PullFilesFn,
) *LocalCommitsController {
	return &LocalCommitsController{
		baseController: baseController{},
		c:              common,
		pullFiles:      pullFiles,
	}
}

func (self *LocalCommitsController) GetKeybindings(opts types.KeybindingsOpts) []*types.Binding {
	outsideFilterModeBindings := []*types.Binding{
		{
			Key:         opts.GetKey(opts.Config.Commits.SquashDown),
			Handler:     self.checkSelected(self.squashDown),
			Description: self.c.Tr.LcSquashDown,
		},
		{
			Key:         opts.GetKey(opts.Config.Commits.MarkCommitAsFixup),
			Handler:     self.checkSelected(self.fixup),
			Description: self.c.Tr.LcFixupCommit,
		},
		{
			Key:         opts.GetKey(opts.Config.Commits.RenameCommit),
			Handler:     self.checkSelected(self.reword),
			Description: self.c.Tr.LcRewordCommit,
		},
		{
			Key:         opts.GetKey(opts.Config.Commits.RenameCommitWithEditor),
			Handler:     self.checkSelected(self.rewordEditor),
			Description: self.c.Tr.LcRenameCommitEditor,
		},
		{
			Key:         opts.GetKey(opts.Config.Universal.Remove),
			Handler:     self.checkSelected(self.drop),
			Description: self.c.Tr.LcDeleteCommit,
		},
		{
			Key:         opts.GetKey(opts.Config.Universal.Edit),
			Handler:     self.checkSelected(self.edit),
			Description: self.c.Tr.LcEditCommit,
		},
		{
			Key:         opts.GetKey(opts.Config.Commits.PickCommit),
			Handler:     self.checkSelected(self.pick),
			Description: self.c.Tr.LcPickCommit,
		},
		{
			Key:         opts.GetKey(opts.Config.Commits.CreateFixupCommit),
			Handler:     self.checkSelected(self.createFixupCommit),
			Description: self.c.Tr.LcCreateFixupCommit,
		},
		{
			Key:         opts.GetKey(opts.Config.Commits.SquashAboveCommits),
			Handler:     self.checkSelected(self.squashAllAboveFixupCommits),
			Description: self.c.Tr.LcSquashAboveCommits,
		},
		{
			Key:         opts.GetKey(opts.Config.Commits.MoveDownCommit),
			Handler:     self.checkSelected(self.moveDown),
			Description: self.c.Tr.LcMoveDownCommit,
		},
		{
			Key:         opts.GetKey(opts.Config.Commits.MoveUpCommit),
			Handler:     self.checkSelected(self.moveUp),
			Description: self.c.Tr.LcMoveUpCommit,
		},
		{
			Key:         opts.GetKey(opts.Config.Commits.PasteCommits),
			Handler:     opts.Guards.OutsideFilterMode(self.paste),
			Description: self.c.Tr.LcPasteCommits,
		},
		// overriding these navigation keybindings because we might need to load
		// more commits on demand
		{
			Key:         opts.GetKey(opts.Config.Universal.StartSearch),
			Handler:     self.openSearch,
			Description: self.c.Tr.LcStartSearch,
			Tag:         "navigation",
		},
		{
			Key:         opts.GetKey(opts.Config.Universal.GotoBottom),
			Handler:     self.gotoBottom,
			Description: self.c.Tr.LcGotoBottom,
			Tag:         "navigation",
		},
	}

	for _, binding := range outsideFilterModeBindings {
		binding.Handler = opts.Guards.OutsideFilterMode(binding.Handler)
	}

	bindings := append(outsideFilterModeBindings, []*types.Binding{
		{
			Key:         opts.GetKey(opts.Config.Commits.AmendToCommit),
			Handler:     self.checkSelected(self.amendTo),
			Description: self.c.Tr.LcAmendToCommit,
		},
		{
			Key:         opts.GetKey(opts.Config.Commits.ResetCommitAuthor),
			Handler:     self.checkSelected(self.amendAttribute),
			Description: self.c.Tr.LcResetCommitAuthor,
		},
		{
			Key:         opts.GetKey(opts.Config.Commits.RevertCommit),
			Handler:     self.checkSelected(self.revert),
			Description: self.c.Tr.LcRevertCommit,
		},
		{
			Key:         opts.GetKey(opts.Config.Commits.CreateTag),
			Handler:     self.checkSelected(self.createTag),
			Description: self.c.Tr.LcTagCommit,
		},
		{
			Key:         opts.GetKey(opts.Config.Commits.OpenLogMenu),
			Handler:     self.handleOpenLogMenu,
			Description: self.c.Tr.LcOpenLogMenu,
			OpensMenu:   true,
		},
	}...)

	return bindings
}

func (self *LocalCommitsController) GetOnRenderToMain() func() error {
	return func() error {
		return self.c.Helpers().Diff.WithDiffModeCheck(func() error {
			var task types.UpdateTask
			commit := self.context().GetSelected()
			if commit == nil {
				task = types.NewRenderStringTask(self.c.Tr.NoCommitsThisBranch)
			} else if commit.Action == todo.UpdateRef {
				task = types.NewRenderStringTask(
					utils.ResolvePlaceholderString(
						self.c.Tr.UpdateRefHere,
						map[string]string{
							"ref": commit.Name,
						}))
			} else {
				cmdObj := self.c.Git().Commit.ShowCmdObj(commit.Sha, self.c.Modes().Filtering.GetPath(), self.c.State().GetIgnoreWhitespaceInDiffView())
				task = types.NewRunPtyTask(cmdObj.GetCmd())
			}

			return self.c.RenderToMainViews(types.RefreshMainOpts{
				Pair: self.c.MainViewPairs().Normal,
				Main: &types.ViewUpdateOpts{
					Title: "Patch",
					Task:  task,
				},
				Secondary: secondaryPatchPanelUpdateOpts(self.c),
			})
		})
	}
}

func secondaryPatchPanelUpdateOpts(c *ControllerCommon) *types.ViewUpdateOpts {
	if c.Git().Patch.PatchBuilder.Active() {
		patch := c.Git().Patch.PatchBuilder.RenderAggregatedPatch(false)

		return &types.ViewUpdateOpts{
			Task:  types.NewRenderStringWithoutScrollTask(patch),
			Title: c.Tr.CustomPatch,
		}
	}

	return nil
}

func (self *LocalCommitsController) squashDown(commit *models.Commit) error {
	if self.context().GetSelectedLineIdx() >= len(self.c.Model().Commits)-1 {
		return self.c.ErrorMsg(self.c.Tr.CannotSquashOrFixupFirstCommit)
	}

	applied, err := self.handleMidRebaseCommand(todo.Squash, commit)
	if err != nil {
		return err
	}
	if applied {
		return nil
	}

	return self.c.Confirm(types.ConfirmOpts{
		Title:  self.c.Tr.Squash,
		Prompt: self.c.Tr.SureSquashThisCommit,
		HandleConfirm: func() error {
			return self.c.WithWaitingStatus(self.c.Tr.SquashingStatus, func() error {
				self.c.LogAction(self.c.Tr.Actions.SquashCommitDown)
				return self.interactiveRebase("squash")
			})
		},
	})
}

func (self *LocalCommitsController) fixup(commit *models.Commit) error {
	if self.context().GetSelectedLineIdx() >= len(self.c.Model().Commits)-1 {
		return self.c.ErrorMsg(self.c.Tr.CannotSquashOrFixupFirstCommit)
	}

	applied, err := self.handleMidRebaseCommand(todo.Fixup, commit)
	if err != nil {
		return err
	}
	if applied {
		return nil
	}

	return self.c.Confirm(types.ConfirmOpts{
		Title:  self.c.Tr.Fixup,
		Prompt: self.c.Tr.SureFixupThisCommit,
		HandleConfirm: func() error {
			return self.c.WithWaitingStatus(self.c.Tr.FixingStatus, func() error {
				self.c.LogAction(self.c.Tr.Actions.FixupCommit)
				return self.interactiveRebase("fixup")
			})
		},
	})
}

func (self *LocalCommitsController) reword(commit *models.Commit) error {
	applied, err := self.handleMidRebaseCommand(todo.Reword, commit)
	if err != nil {
		return err
	}
	if applied {
		return nil
	}

<<<<<<< HEAD
	commitMessage, err := self.git.Commit.GetCommitMessage(commit.Sha)
=======
	commitMessage, err := self.c.Git().Commit.GetCommitMessage(commit.Sha)
>>>>>>> af97bf48
	if err != nil {
		return self.c.Error(err)
	}

<<<<<<< HEAD
	return self.helpers.Commits.OpenCommitMessagePanel(
=======
	return self.c.Helpers().Commits.OpenCommitMessagePanel(
>>>>>>> af97bf48
		&helpers.OpenCommitMessagePanelOpts{
			CommitIndex:     self.context().GetSelectedLineIdx(),
			InitialMessage:  commitMessage,
			Title:           self.c.Tr.Actions.RewordCommit,
			PreserveMessage: false,
			OnConfirm:       self.handleReword,
		},
	)
}

func (self *LocalCommitsController) handleReword(message string) error {
<<<<<<< HEAD
	err := self.git.Rebase.RewordCommit(self.model.Commits, self.contexts.LocalCommits.GetSelectedLineIdx(), message)
	if err != nil {
		return self.c.Error(err)
	}
	self.helpers.Commits.OnCommitSuccess()
	_ = self.helpers.Commits.PopCommitMessageContexts()
=======
	err := self.c.Git().Rebase.RewordCommit(self.c.Model().Commits, self.c.Contexts().LocalCommits.GetSelectedLineIdx(), message)
	if err != nil {
		return self.c.Error(err)
	}
	self.c.Helpers().Commits.OnCommitSuccess()
	_ = self.c.Helpers().Commits.PopCommitMessageContexts()
>>>>>>> af97bf48
	return self.c.Refresh(types.RefreshOptions{Mode: types.ASYNC})
}

func (self *LocalCommitsController) doRewordEditor() error {
	self.c.LogAction(self.c.Tr.Actions.RewordCommit)

	if self.isHeadCommit() {
		return self.c.RunSubprocessAndRefresh(self.c.OS().Cmd.New("git commit --allow-empty --amend --only"))
	}

	subProcess, err := self.c.Git().Rebase.RewordCommitInEditor(
		self.c.Model().Commits, self.context().GetSelectedLineIdx(),
	)
	if err != nil {
		return self.c.Error(err)
	}
	if subProcess != nil {
		return self.c.RunSubprocessAndRefresh(subProcess)
	}

	return nil
}

func (self *LocalCommitsController) rewordEditor(commit *models.Commit) error {
	midRebase, err := self.handleMidRebaseCommand(todo.Reword, commit)
	if err != nil {
		return err
	}
	if midRebase {
		return nil
	}

	if self.c.UserConfig.Gui.SkipRewordInEditorWarning {
		return self.doRewordEditor()
	} else {
		return self.c.Confirm(types.ConfirmOpts{
			Title:         self.c.Tr.RewordInEditorTitle,
			Prompt:        self.c.Tr.RewordInEditorPrompt,
			HandleConfirm: self.doRewordEditor,
		})
	}
}

func (self *LocalCommitsController) drop(commit *models.Commit) error {
	applied, err := self.handleMidRebaseCommand(todo.Drop, commit)
	if err != nil {
		return err
	}
	if applied {
		return nil
	}

	return self.c.Confirm(types.ConfirmOpts{
		Title:  self.c.Tr.DeleteCommitTitle,
		Prompt: self.c.Tr.DeleteCommitPrompt,
		HandleConfirm: func() error {
			return self.c.WithWaitingStatus(self.c.Tr.DeletingStatus, func() error {
				self.c.LogAction(self.c.Tr.Actions.DropCommit)
				return self.interactiveRebase("drop")
			})
		},
	})
}

func (self *LocalCommitsController) edit(commit *models.Commit) error {
	applied, err := self.handleMidRebaseCommand(todo.Edit, commit)
	if err != nil {
		return err
	}
	if applied {
		return nil
	}

	return self.c.WithWaitingStatus(self.c.Tr.RebasingStatus, func() error {
		self.c.LogAction(self.c.Tr.Actions.EditCommit)
		err := self.c.Git().Rebase.InteractiveRebaseBreakAfter(self.c.Model().Commits, self.context().GetSelectedLineIdx())
		return self.c.Helpers().MergeAndRebase.CheckMergeOrRebase(err)
	})
}

func (self *LocalCommitsController) pick(commit *models.Commit) error {
	applied, err := self.handleMidRebaseCommand(todo.Pick, commit)
	if err != nil {
		return err
	}
	if applied {
		return nil
	}

	// at this point we aren't actually rebasing so we will interpret this as an
	// attempt to pull. We might revoke this later after enabling configurable keybindings
	return self.pullFiles()
}

func (self *LocalCommitsController) interactiveRebase(action string) error {
	err := self.c.Git().Rebase.InteractiveRebase(self.c.Model().Commits, self.context().GetSelectedLineIdx(), action)
	return self.c.Helpers().MergeAndRebase.CheckMergeOrRebase(err)
}

// handleMidRebaseCommand sees if the selected commit is in fact a rebasing
// commit meaning you are trying to edit the todo file rather than actually
// begin a rebase. It then updates the todo file with that action
func (self *LocalCommitsController) handleMidRebaseCommand(action todo.TodoCommand, commit *models.Commit) (bool, error) {
	if !commit.IsTODO() {
		if self.c.Git().Status.WorkingTreeState() != enums.REBASE_MODE_NONE {
			// If we are in a rebase, the only action that is allowed for
			// non-todo commits is rewording the current head commit
			if !(action == todo.Reword && self.isHeadCommit()) {
				return true, self.c.ErrorMsg(self.c.Tr.AlreadyRebasing)
			}
		}

		return false, nil
	}

	// for now we do not support setting 'reword' because it requires an editor
	// and that means we either unconditionally wait around for the subprocess to ask for
	// our input or we set a lazygit client as the EDITOR env variable and have it
	// request us to edit the commit message when prompted.
	if action == todo.Reword {
		return true, self.c.ErrorMsg(self.c.Tr.LcRewordNotSupported)
	}

	if allowed := isChangeOfRebaseTodoAllowed(action); !allowed {
		return true, self.c.ErrorMsg(self.c.Tr.LcChangingThisActionIsNotAllowed)
	}

	self.c.LogAction("Update rebase TODO")
	self.c.LogCommand(
		fmt.Sprintf("Updating rebase action of commit %s to '%s'", commit.ShortSha(), action.String()),
		false,
	)

	if err := self.c.Git().Rebase.EditRebaseTodo(commit, action); err != nil {
		return false, self.c.Error(err)
	}

	return true, self.c.Refresh(types.RefreshOptions{
		Mode: types.SYNC, Scope: []types.RefreshableView{types.REBASE_COMMITS},
	})
}

func (self *LocalCommitsController) moveDown(commit *models.Commit) error {
	index := self.context().GetSelectedLineIdx()
	commits := self.c.Model().Commits

	// can't move past the initial commit
	if index >= len(commits)-1 {
		return nil
	}

	if commit.IsTODO() {
		if !commits[index+1].IsTODO() {
			return nil
		}

		// logging directly here because MoveTodoDown doesn't have enough information
		// to provide a useful log
		self.c.LogAction(self.c.Tr.Actions.MoveCommitDown)
		self.c.LogCommand(fmt.Sprintf("Moving commit %s down", commit.ShortSha()), false)

		if err := self.c.Git().Rebase.MoveTodoDown(commit); err != nil {
			return self.c.Error(err)
		}
		self.context().MoveSelectedLine(1)
		return self.c.Refresh(types.RefreshOptions{
			Mode: types.SYNC, Scope: []types.RefreshableView{types.REBASE_COMMITS},
		})
	}

	if self.c.Git().Status.WorkingTreeState() != enums.REBASE_MODE_NONE {
		return self.c.ErrorMsg(self.c.Tr.AlreadyRebasing)
	}

	return self.c.WithWaitingStatus(self.c.Tr.MovingStatus, func() error {
		self.c.LogAction(self.c.Tr.Actions.MoveCommitDown)
		err := self.c.Git().Rebase.MoveCommitDown(self.c.Model().Commits, index)
		if err == nil {
			self.context().MoveSelectedLine(1)
		}
		return self.c.Helpers().MergeAndRebase.CheckMergeOrRebase(err)
	})
}

func (self *LocalCommitsController) moveUp(commit *models.Commit) error {
	index := self.context().GetSelectedLineIdx()
	if index == 0 {
		return nil
	}

	if commit.IsTODO() {
		// logging directly here because MoveTodoDown doesn't have enough information
		// to provide a useful log
		self.c.LogAction(self.c.Tr.Actions.MoveCommitUp)
		self.c.LogCommand(
			fmt.Sprintf("Moving commit %s up", commit.ShortSha()),
			false,
		)

		if err := self.c.Git().Rebase.MoveTodoUp(self.c.Model().Commits[index]); err != nil {
			return self.c.Error(err)
		}
		self.context().MoveSelectedLine(-1)
		return self.c.Refresh(types.RefreshOptions{
			Mode: types.SYNC, Scope: []types.RefreshableView{types.REBASE_COMMITS},
		})
	}

	if self.c.Git().Status.WorkingTreeState() != enums.REBASE_MODE_NONE {
		return self.c.ErrorMsg(self.c.Tr.AlreadyRebasing)
	}

	return self.c.WithWaitingStatus(self.c.Tr.MovingStatus, func() error {
		self.c.LogAction(self.c.Tr.Actions.MoveCommitUp)
		err := self.c.Git().Rebase.MoveCommitDown(self.c.Model().Commits, index-1)
		if err == nil {
			self.context().MoveSelectedLine(-1)
		}
		return self.c.Helpers().MergeAndRebase.CheckMergeOrRebase(err)
	})
}

func (self *LocalCommitsController) amendTo(commit *models.Commit) error {
	if self.isHeadCommit() {
		if err := self.c.Helpers().AmendHelper.AmendHead(); err != nil {
			return err
		}
		return self.c.Refresh(types.RefreshOptions{Mode: types.ASYNC})
	}

	if self.c.Git().Status.WorkingTreeState() != enums.REBASE_MODE_NONE {
		return self.c.ErrorMsg(self.c.Tr.AlreadyRebasing)
	}

	return self.c.Confirm(types.ConfirmOpts{
		Title:  self.c.Tr.AmendCommitTitle,
		Prompt: self.c.Tr.AmendCommitPrompt,
		HandleConfirm: func() error {
			return self.c.WithWaitingStatus(self.c.Tr.AmendingStatus, func() error {
				self.c.LogAction(self.c.Tr.Actions.AmendCommit)
				err := self.c.Git().Rebase.AmendTo(commit)
				return self.c.Helpers().MergeAndRebase.CheckMergeOrRebase(err)
			})
		},
	})
}

func (self *LocalCommitsController) amendAttribute(commit *models.Commit) error {
	if self.c.Git().Status.WorkingTreeState() != enums.REBASE_MODE_NONE && !self.isHeadCommit() {
		return self.c.ErrorMsg(self.c.Tr.AlreadyRebasing)
	}

	return self.c.Menu(types.CreateMenuOptions{
		Title: "Amend commit attribute",
		Items: []*types.MenuItem{
			{
				Label:   "reset author",
				OnPress: self.resetAuthor,
				Key:     'a',
				Tooltip: "Reset the commit's author to the currently configured user. This will also renew the author timestamp",
			},
			{
				Label:   "set author",
				OnPress: self.setAuthor,
				Key:     'A',
				Tooltip: "Set the author based on a prompt",
			},
		},
	})
}

func (self *LocalCommitsController) resetAuthor() error {
	return self.c.WithWaitingStatus(self.c.Tr.AmendingStatus, func() error {
		self.c.LogAction(self.c.Tr.Actions.ResetCommitAuthor)
		if err := self.c.Git().Rebase.ResetCommitAuthor(self.c.Model().Commits, self.context().GetSelectedLineIdx()); err != nil {
			return self.c.Error(err)
		}

		return self.c.Refresh(types.RefreshOptions{Mode: types.ASYNC})
	})
}

func (self *LocalCommitsController) setAuthor() error {
	return self.c.Prompt(types.PromptOpts{
		Title:               self.c.Tr.SetAuthorPromptTitle,
		FindSuggestionsFunc: self.c.Helpers().Suggestions.GetAuthorsSuggestionsFunc(),
		HandleConfirm: func(value string) error {
			return self.c.WithWaitingStatus(self.c.Tr.AmendingStatus, func() error {
				self.c.LogAction(self.c.Tr.Actions.SetCommitAuthor)
				if err := self.c.Git().Rebase.SetCommitAuthor(self.c.Model().Commits, self.context().GetSelectedLineIdx(), value); err != nil {
					return self.c.Error(err)
				}

				return self.c.Refresh(types.RefreshOptions{Mode: types.ASYNC})
			})
		},
	})
}

func (self *LocalCommitsController) revert(commit *models.Commit) error {
	if commit.IsMerge() {
		return self.createRevertMergeCommitMenu(commit)
	} else {
		return self.c.Confirm(types.ConfirmOpts{
			Title: self.c.Tr.Actions.RevertCommit,
			Prompt: utils.ResolvePlaceholderString(
				self.c.Tr.ConfirmRevertCommit,
				map[string]string{
					"selectedCommit": commit.ShortSha(),
				}),
			HandleConfirm: func() error {
				self.c.LogAction(self.c.Tr.Actions.RevertCommit)
				if err := self.c.Git().Commit.Revert(commit.Sha); err != nil {
					return self.c.Error(err)
				}
				return self.afterRevertCommit()
			},
		})
	}
}

func (self *LocalCommitsController) createRevertMergeCommitMenu(commit *models.Commit) error {
	menuItems := make([]*types.MenuItem, len(commit.Parents))
	for i, parentSha := range commit.Parents {
		i := i
		message, err := self.c.Git().Commit.GetCommitMessageFirstLine(parentSha)
		if err != nil {
			return self.c.Error(err)
		}

		menuItems[i] = &types.MenuItem{
			Label: fmt.Sprintf("%s: %s", utils.SafeTruncate(parentSha, 8), message),
			OnPress: func() error {
				parentNumber := i + 1
				self.c.LogAction(self.c.Tr.Actions.RevertCommit)
				if err := self.c.Git().Commit.RevertMerge(commit.Sha, parentNumber); err != nil {
					return self.c.Error(err)
				}
				return self.afterRevertCommit()
			},
		}
	}

	return self.c.Menu(types.CreateMenuOptions{Title: self.c.Tr.SelectParentCommitForMerge, Items: menuItems})
}

func (self *LocalCommitsController) afterRevertCommit() error {
	self.context().MoveSelectedLine(1)
	return self.c.Refresh(types.RefreshOptions{
		Mode: types.BLOCK_UI, Scope: []types.RefreshableView{types.COMMITS, types.BRANCHES},
	})
}

func (self *LocalCommitsController) createFixupCommit(commit *models.Commit) error {
	prompt := utils.ResolvePlaceholderString(
		self.c.Tr.SureCreateFixupCommit,
		map[string]string{
			"commit": commit.Sha,
		},
	)

	return self.c.Confirm(types.ConfirmOpts{
		Title:  self.c.Tr.CreateFixupCommit,
		Prompt: prompt,
		HandleConfirm: func() error {
			self.c.LogAction(self.c.Tr.Actions.CreateFixupCommit)
			if err := self.c.Git().Commit.CreateFixupCommit(commit.Sha); err != nil {
				return self.c.Error(err)
			}

			return self.c.Refresh(types.RefreshOptions{Mode: types.ASYNC})
		},
	})
}

func (self *LocalCommitsController) squashAllAboveFixupCommits(commit *models.Commit) error {
	prompt := utils.ResolvePlaceholderString(
		self.c.Tr.SureSquashAboveCommits,
		map[string]string{"commit": commit.Sha},
	)

	return self.c.Confirm(types.ConfirmOpts{
		Title:  self.c.Tr.SquashAboveCommits,
		Prompt: prompt,
		HandleConfirm: func() error {
			return self.c.WithWaitingStatus(self.c.Tr.SquashingStatus, func() error {
				self.c.LogAction(self.c.Tr.Actions.SquashAllAboveFixupCommits)
				err := self.c.Git().Rebase.SquashAllAboveFixupCommits(commit)
				return self.c.Helpers().MergeAndRebase.CheckMergeOrRebase(err)
			})
		},
	})
}

func (self *LocalCommitsController) createTag(commit *models.Commit) error {
	return self.c.Helpers().Tags.CreateTagMenu(commit.Sha, func() {})
}

func (self *LocalCommitsController) openSearch() error {
	// we usually lazyload these commits but now that we're searching we need to load them now
	if self.context().GetLimitCommits() {
		self.context().SetLimitCommits(false)
		if err := self.c.Refresh(types.RefreshOptions{Mode: types.ASYNC, Scope: []types.RefreshableView{types.COMMITS}}); err != nil {
			return err
		}
	}

	self.c.OpenSearch()

	return nil
}

func (self *LocalCommitsController) gotoBottom() error {
	// we usually lazyload these commits but now that we're jumping to the bottom we need to load them now
	if self.context().GetLimitCommits() {
		self.context().SetLimitCommits(false)
		if err := self.c.Refresh(types.RefreshOptions{Mode: types.SYNC, Scope: []types.RefreshableView{types.COMMITS}}); err != nil {
			return err
		}
	}

	self.context().SetSelectedLineIdx(self.context().Len() - 1)

	return nil
}

func (self *LocalCommitsController) handleOpenLogMenu() error {
	return self.c.Menu(types.CreateMenuOptions{
		Title: self.c.Tr.LogMenuTitle,
		Items: []*types.MenuItem{
			{
				Label: self.c.Tr.ToggleShowGitGraphAll,
				OnPress: func() error {
					self.context().SetShowWholeGitGraph(!self.context().GetShowWholeGitGraph())

					if self.context().GetShowWholeGitGraph() {
						self.context().SetLimitCommits(false)
					}

					return self.c.WithWaitingStatus(self.c.Tr.LcLoadingCommits, func() error {
						return self.c.Refresh(
							types.RefreshOptions{Mode: types.SYNC, Scope: []types.RefreshableView{types.COMMITS}},
						)
					})
				},
			},
			{
				Label:     self.c.Tr.ShowGitGraph,
				OpensMenu: true,
				OnPress: func() error {
					onPress := func(value string) func() error {
						return func() error {
							self.c.UserConfig.Git.Log.ShowGraph = value
							return nil
						}
					}
					return self.c.Menu(types.CreateMenuOptions{
						Title: self.c.Tr.LogMenuTitle,
						Items: []*types.MenuItem{
							{
								Label:   "always",
								OnPress: onPress("always"),
							},
							{
								Label:   "never",
								OnPress: onPress("never"),
							},
							{
								Label:   "when maximised",
								OnPress: onPress("when-maximised"),
							},
						},
					})
				},
			},
			{
				Label:     self.c.Tr.SortCommits,
				OpensMenu: true,
				OnPress: func() error {
					onPress := func(value string) func() error {
						return func() error {
							self.c.UserConfig.Git.Log.Order = value
							return self.c.WithWaitingStatus(self.c.Tr.LcLoadingCommits, func() error {
								return self.c.Refresh(
									types.RefreshOptions{
										Mode:  types.SYNC,
										Scope: []types.RefreshableView{types.COMMITS},
									},
								)
							})
						}
					}

					return self.c.Menu(types.CreateMenuOptions{
						Title: self.c.Tr.LogMenuTitle,
						Items: []*types.MenuItem{
							{
								Label:   "topological (topo-order)",
								OnPress: onPress("topo-order"),
							},
							{
								Label:   "date-order",
								OnPress: onPress("date-order"),
							},
							{
								Label:   "author-date-order",
								OnPress: onPress("author-date-order"),
							},
						},
					})
				},
			},
		},
	})
}

func (self *LocalCommitsController) checkSelected(callback func(*models.Commit) error) func() error {
	return func() error {
		commit := self.context().GetSelected()
		if commit == nil {
			return nil
		}

		return callback(commit)
	}
}

func (self *LocalCommitsController) GetOnFocus() func(types.OnFocusOpts) error {
	return func(types.OnFocusOpts) error {
		context := self.context()
		if context.GetSelectedLineIdx() > COMMIT_THRESHOLD && context.GetLimitCommits() {
			context.SetLimitCommits(false)
			go utils.Safe(func() {
				if err := self.c.Refresh(types.RefreshOptions{Scope: []types.RefreshableView{types.COMMITS}}); err != nil {
					_ = self.c.Error(err)
				}
			})
		}

		return nil
	}
}

func (self *LocalCommitsController) Context() types.Context {
	return self.context()
}

func (self *LocalCommitsController) context() *context.LocalCommitsContext {
	return self.c.Contexts().LocalCommits
}

func (self *LocalCommitsController) paste() error {
	return self.c.Helpers().CherryPick.Paste()
}

func (self *LocalCommitsController) isHeadCommit() bool {
	return models.IsHeadCommit(self.c.Model().Commits, self.context().GetSelectedLineIdx())
}

func isChangeOfRebaseTodoAllowed(action todo.TodoCommand) bool {
	allowedActions := []todo.TodoCommand{
		todo.Pick,
		todo.Drop,
		todo.Edit,
		todo.Fixup,
		todo.Squash,
		todo.Reword,
	}

	return lo.Contains(allowedActions, action)
}<|MERGE_RESOLUTION|>--- conflicted
+++ resolved
@@ -22,12 +22,8 @@
 
 type LocalCommitsController struct {
 	baseController
-<<<<<<< HEAD
-	*controllerCommon
-=======
 	c *ControllerCommon
 
->>>>>>> af97bf48
 	pullFiles PullFilesFn
 }
 
@@ -261,20 +257,12 @@
 		return nil
 	}
 
-<<<<<<< HEAD
-	commitMessage, err := self.git.Commit.GetCommitMessage(commit.Sha)
-=======
 	commitMessage, err := self.c.Git().Commit.GetCommitMessage(commit.Sha)
->>>>>>> af97bf48
 	if err != nil {
 		return self.c.Error(err)
 	}
 
-<<<<<<< HEAD
-	return self.helpers.Commits.OpenCommitMessagePanel(
-=======
 	return self.c.Helpers().Commits.OpenCommitMessagePanel(
->>>>>>> af97bf48
 		&helpers.OpenCommitMessagePanelOpts{
 			CommitIndex:     self.context().GetSelectedLineIdx(),
 			InitialMessage:  commitMessage,
@@ -286,21 +274,12 @@
 }
 
 func (self *LocalCommitsController) handleReword(message string) error {
-<<<<<<< HEAD
-	err := self.git.Rebase.RewordCommit(self.model.Commits, self.contexts.LocalCommits.GetSelectedLineIdx(), message)
-	if err != nil {
-		return self.c.Error(err)
-	}
-	self.helpers.Commits.OnCommitSuccess()
-	_ = self.helpers.Commits.PopCommitMessageContexts()
-=======
 	err := self.c.Git().Rebase.RewordCommit(self.c.Model().Commits, self.c.Contexts().LocalCommits.GetSelectedLineIdx(), message)
 	if err != nil {
 		return self.c.Error(err)
 	}
 	self.c.Helpers().Commits.OnCommitSuccess()
 	_ = self.c.Helpers().Commits.PopCommitMessageContexts()
->>>>>>> af97bf48
 	return self.c.Refresh(types.RefreshOptions{Mode: types.ASYNC})
 }
 
