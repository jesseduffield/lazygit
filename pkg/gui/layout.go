package gui

import (
	"github.com/fatih/color"
	"github.com/jesseduffield/gocui"
	"github.com/jesseduffield/lazygit/pkg/theme"
)

const SEARCH_PREFIX = "search: "
const INFO_SECTION_PADDING = " "

<<<<<<< HEAD
// getFocusLayout returns a manager function for when view gain and lose focus
func (gui *Gui) getFocusLayout() func(g *gocui.Gui) error {
	var previousView *gocui.View
	return func(g *gocui.Gui) error {
		newView := gui.g.CurrentView()
		if err := gui.onFocusChange(); err != nil {
			return err
		}
		// for now we don't consider losing focus to a popup panel as actually losing focus
		viewName := newView.Name()
		if newView != previousView && !gui.isPopupPanel(viewName) && !gui.isAdvancedView(viewName) {
			if err := gui.onFocusLost(previousView, newView); err != nil {
				return err
			}
			if err := gui.onFocus(newView); err != nil {
				return err
			}
			previousView = newView
=======
func (gui *Gui) informationStr() string {
	for _, mode := range gui.modeStatuses() {
		if mode.isActive() {
			return mode.description()
>>>>>>> d2d88fe6
		}
	}

	if gui.g.Mouse {
		donate := color.New(color.FgMagenta, color.Underline).Sprint(gui.Tr.SLocalize("Donate"))
		return donate + " " + gui.Config.GetVersion()
	} else {
		return gui.Config.GetVersion()
	}
}

// layout is called for every screen re-render e.g. when the screen is resized
func (gui *Gui) layout(g *gocui.Gui) error {
	g.Highlight = true
	width, height := g.Size()

	minimumHeight := 9
	minimumWidth := 10
	if height < minimumHeight || width < minimumWidth {
		v, err := g.SetView("limit", 0, 0, width-1, height-1, 0)
		if err != nil {
			if err.Error() != "unknown view" {
				return err
			}
			v.Title = gui.Tr.SLocalize("NotEnoughSpace")
			v.Wrap = true
			_, _ = g.SetViewOnTop("limit")
		}
		return nil
	}

	informationStr := gui.informationStr()
	appStatus := gui.statusManager.getStatusString()

	viewDimensions := gui.getWindowDimensions(informationStr, appStatus)

	_, _ = g.SetViewOnBottom("limit")
	_ = g.DeleteView("limit")

	textColor := theme.GocuiDefaultTextColor

	// reading more lines into main view buffers upon resize
	prevMainView, err := gui.g.View("main")
	if err == nil {
		_, prevMainHeight := prevMainView.Size()
		newMainHeight := viewDimensions["main"].Y1 - viewDimensions["main"].Y0 - 1
		heightDiff := newMainHeight - prevMainHeight
		if heightDiff > 0 {
			if manager, ok := gui.viewBufferManagerMap["main"]; ok {
				manager.ReadLines(heightDiff)
			}
			if manager, ok := gui.viewBufferManagerMap["secondary"]; ok {
				manager.ReadLines(heightDiff)
			}
		}
	}

	setViewFromDimensions := func(viewName string, windowName string, frame bool) (*gocui.View, error) {
		dimensionsObj, ok := viewDimensions[windowName]

		if !ok {
			// view not specified in dimensions object: so create the view and hide it
			// making the view take up the whole space in the background in case it needs
			// to render content as soon as it appears, because lazyloaded content (via a pty task)
			// cares about the size of the view.
			view, err := g.SetView(viewName, 0, 0, width, height, 0)
			if err != nil {
				return view, err
			}
			return g.SetViewOnBottom(viewName)
		}

		frameOffset := 1
		if frame {
			frameOffset = 0
		}
		return g.SetView(
			viewName,
			dimensionsObj.X0-frameOffset,
			dimensionsObj.Y0-frameOffset,
			dimensionsObj.X1+frameOffset,
			dimensionsObj.Y1+frameOffset,
			0,
		)
	}

	v, err := setViewFromDimensions("main", "main", true)
	if err != nil {
		if err.Error() != "unknown view" {
			return err
		}
		v.Title = gui.Tr.SLocalize("DiffTitle")
		v.Wrap = true
		v.FgColor = textColor
		v.IgnoreCarriageReturns = true
	}

	secondaryView, err := setViewFromDimensions("secondary", "secondary", true)
	if err != nil {
		if err.Error() != "unknown view" {
			return err
		}
		secondaryView.Title = gui.Tr.SLocalize("DiffTitle")
		secondaryView.Wrap = true
		secondaryView.FgColor = textColor
		secondaryView.IgnoreCarriageReturns = true
	}

	hiddenViewOffset := 9999

	if v, err := setViewFromDimensions("status", "status", true); err != nil {
		if err.Error() != "unknown view" {
			return err
		}
		v.Title = gui.Tr.SLocalize("StatusTitle")
		v.FgColor = textColor
	}

	filesView, err := setViewFromDimensions("files", "files", true)
	if err != nil {
		if err.Error() != "unknown view" {
			return err
		}
		filesView.Highlight = true
		filesView.Title = gui.Tr.SLocalize("FilesTitle")
		filesView.ContainsList = true
	}

	extensiveFilesView, err := setViewFromDimensions("extensiveFiles", "extensiveFiles", true)
	if err != nil {
		if err.Error() != "unknown view" {
			return err
		}
		extensiveFilesView.Title = gui.Tr.SLocalize("FilesTitle")
		extensiveFilesView.SetOnSelectItem(gui.onSelectItemWrapper(gui.onFilesPanelSearchSelect))
	}

	branchesView, err := setViewFromDimensions("branches", "branches", true)
	if err != nil {
		if err.Error() != "unknown view" {
			return err
		}
		branchesView.Title = gui.Tr.SLocalize("BranchesTitle")
		branchesView.Tabs = gui.viewTabNames("branches")
		branchesView.FgColor = textColor
		branchesView.ContainsList = true
	}

	commitFilesView, err := setViewFromDimensions("commitFiles", gui.Contexts.CommitFiles.Context.GetWindowName(), true)
	if err != nil {
		if err.Error() != "unknown view" {
			return err
		}
		commitFilesView.Title = gui.Tr.SLocalize("CommitFiles")
		commitFilesView.FgColor = textColor
		commitFilesView.ContainsList = true
	}

	commitsView, err := setViewFromDimensions("commits", "commits", true)
	if err != nil {
		if err.Error() != "unknown view" {
			return err
		}
		commitsView.Title = gui.Tr.SLocalize("CommitsTitle")
		commitsView.Tabs = gui.viewTabNames("commits")
		commitsView.FgColor = textColor
		commitsView.ContainsList = true
	}

	stashView, err := setViewFromDimensions("stash", "stash", true)
	if err != nil {
		if err.Error() != "unknown view" {
			return err
		}
		stashView.Title = gui.Tr.SLocalize("StashTitle")
		stashView.FgColor = textColor
		stashView.ContainsList = true
	}

	if gui.getCommitMessageView() == nil {
		// doesn't matter where this view starts because it will be hidden
		if commitMessageView, err := g.SetView("commitMessage", hiddenViewOffset, hiddenViewOffset, hiddenViewOffset+10, hiddenViewOffset+10, 0); err != nil {
			if err.Error() != "unknown view" {
				return err
			}
			_, _ = g.SetViewOnBottom("commitMessage")
			commitMessageView.Title = gui.Tr.SLocalize("CommitMessage")
			commitMessageView.FgColor = textColor
			commitMessageView.Editable = true
			commitMessageView.Editor = gocui.EditorFunc(gui.commitMessageEditor)
		}
	}

	if check, _ := g.View("credentials"); check == nil {
		// doesn't matter where this view starts because it will be hidden
		if credentialsView, err := g.SetView("credentials", hiddenViewOffset, hiddenViewOffset, hiddenViewOffset+10, hiddenViewOffset+10, 0); err != nil {
			if err.Error() != "unknown view" {
				return err
			}
			_, _ = g.SetViewOnBottom("credentials")
			credentialsView.Title = gui.Tr.SLocalize("CredentialsUsername")
			credentialsView.FgColor = textColor
			credentialsView.Editable = true
		}
	}

	if v, err := setViewFromDimensions("options", "options", false); err != nil {
		if err.Error() != "unknown view" {
			return err
		}
		v.Frame = false
		v.FgColor = theme.OptionsColor

		// doing this here because it'll only happen once
		if err := gui.onInitialViewsCreation(); err != nil {
			return err
		}
	}

	// this view takes up one character. Its only purpose is to show the slash when searching
	if searchPrefixView, err := setViewFromDimensions("searchPrefix", "searchPrefix", false); err != nil {
		if err.Error() != "unknown view" {
			return err
		}

		searchPrefixView.BgColor = gocui.ColorDefault
		searchPrefixView.FgColor = gocui.ColorGreen
		searchPrefixView.Frame = false
		gui.setViewContent(searchPrefixView, SEARCH_PREFIX)
	}

	if searchView, err := setViewFromDimensions("search", "search", false); err != nil {
		if err.Error() != "unknown view" {
			return err
		}

		searchView.BgColor = gocui.ColorDefault
		searchView.FgColor = gocui.ColorGreen
		searchView.Frame = false
		searchView.Editable = true
	}

	if appStatusView, err := setViewFromDimensions("appStatus", "appStatus", false); err != nil {
		if err.Error() != "unknown view" {
			return err
		}
		appStatusView.BgColor = gocui.ColorDefault
		appStatusView.FgColor = gocui.ColorCyan
		appStatusView.Frame = false
		_, _ = g.SetViewOnBottom("appStatus")
	}

	informationView, err := setViewFromDimensions("information", "information", false)
	if err != nil {
		if err.Error() != "unknown view" {
			return err
		}
		informationView.BgColor = gocui.ColorDefault
		informationView.FgColor = gocui.ColorGreen
		informationView.Frame = false
		gui.renderString("information", INFO_SECTION_PADDING+informationStr)
	}
	if gui.State.OldInformation != informationStr {
		gui.setViewContent(informationView, informationStr)
		gui.State.OldInformation = informationStr
	}

	if gui.g.CurrentView() == nil {
		initialContext := gui.Contexts.Files.Context
		if gui.State.Modes.Filtering.Active() {
			initialContext = gui.Contexts.BranchCommits.Context
		}

		if err := gui.switchContext(initialContext); err != nil {
			return err
		}
	}

	type listContextState struct {
		view        *gocui.View
		listContext *ListContext
	}

<<<<<<< HEAD
	state := gui.State
	panels := state.Panels

	listViews := []listViewState{
		{view: filesView, context: "", selectedLine: panels.Files.SelectedLine, lineCount: len(state.Files)},
		{view: branchesView, context: "local-branches", selectedLine: panels.Branches.SelectedLine, lineCount: len(state.Branches)},
		{view: branchesView, context: "remotes", selectedLine: panels.Remotes.SelectedLine, lineCount: len(state.Remotes)},
		{view: branchesView, context: "remote-branches", selectedLine: panels.RemoteBranches.SelectedLine, lineCount: len(state.Remotes)},
		{view: commitsView, context: "branch-commits", selectedLine: panels.Commits.SelectedLine, lineCount: len(state.Commits)},
		{view: commitsView, context: "reflog-commits", selectedLine: panels.ReflogCommits.SelectedLine, lineCount: len(state.FilteredReflogCommits)},
		{view: stashView, context: "", selectedLine: panels.Stash.SelectedLine, lineCount: len(state.StashEntries)},
		{view: commitFilesView, context: "", selectedLine: panels.CommitFiles.SelectedLine, lineCount: len(state.CommitFiles)},
=======
	listContextStates := []listContextState{
		{view: filesView, listContext: gui.filesListContext()},
		{view: branchesView, listContext: gui.branchesListContext()},
		{view: branchesView, listContext: gui.remotesListContext()},
		{view: branchesView, listContext: gui.remoteBranchesListContext()},
		{view: branchesView, listContext: gui.tagsListContext()},
		{view: commitsView, listContext: gui.branchCommitsListContext()},
		{view: commitsView, listContext: gui.reflogCommitsListContext()},
		{view: stashView, listContext: gui.stashListContext()},
		{view: commitFilesView, listContext: gui.commitFilesListContext()},
>>>>>>> d2d88fe6
	}

	// menu view might not exist so we check to be safe
	if menuView, err := gui.g.View("menu"); err == nil {
<<<<<<< HEAD
		listViews = append(listViews, listViewState{
			view:         menuView,
			context:      "",
			selectedLine: state.Panels.Menu.SelectedLine,
			lineCount:    state.MenuItemCount,
		})
=======
		listContextStates = append(listContextStates, listContextState{view: menuView, listContext: gui.menuListContext()})
>>>>>>> d2d88fe6
	}
	for _, listContextState := range listContextStates {
		// ignore contexts whose view is owned by another context right now
		if listContextState.view.Context != listContextState.listContext.GetKey() {
			continue
		}
		// check if the selected line is now out of view and if so refocus it
		listContextState.view.FocusPoint(0, listContextState.listContext.GetPanelState().GetSelectedLineIdx())

		listContextState.view.SelBgColor = theme.GocuiSelectedLineBgColor

		// I doubt this is expensive though it's admittedly redundant after the first render
		listContextState.view.SetOnSelectItem(gui.onSelectItemWrapper(listContextState.listContext.onSearchSelect))
	}

	mainViewWidth, mainViewHeight := gui.getMainView().Size()
	if mainViewWidth != state.PrevMainWidth || mainViewHeight != state.PrevMainHeight {
		state.PrevMainWidth = mainViewWidth
		state.PrevMainHeight = mainViewHeight
		if err := gui.onResize(); err != nil {
			return err
		}
	}

	// here is a good place log some stuff
	// if you download humanlog and do tail -f development.log | humanlog
	// this will let you see these branches as prettified json
	// gui.Log.Info(utils.AsJson(gui.State.Branches[0:4]))
	return gui.resizeCurrentPopupPanel()
}

func (gui *Gui) onInitialViewsCreation() error {
	gui.setInitialViewContexts()

	if err := gui.switchContext(gui.defaultSideContext()); err != nil {
		return err
	}

	if err := gui.keybindings(); err != nil {
		return err
	}

	if gui.showRecentRepos {
		if err := gui.handleCreateRecentReposMenu(); err != nil {
			return err
		}
		gui.showRecentRepos = false
	}

	return gui.loadNewRepo()
}

func max(a, b int) int {
	if a > b {
		return a
	}
	return b
}<|MERGE_RESOLUTION|>--- conflicted
+++ resolved
@@ -9,31 +9,10 @@
 const SEARCH_PREFIX = "search: "
 const INFO_SECTION_PADDING = " "
 
-<<<<<<< HEAD
-// getFocusLayout returns a manager function for when view gain and lose focus
-func (gui *Gui) getFocusLayout() func(g *gocui.Gui) error {
-	var previousView *gocui.View
-	return func(g *gocui.Gui) error {
-		newView := gui.g.CurrentView()
-		if err := gui.onFocusChange(); err != nil {
-			return err
-		}
-		// for now we don't consider losing focus to a popup panel as actually losing focus
-		viewName := newView.Name()
-		if newView != previousView && !gui.isPopupPanel(viewName) && !gui.isAdvancedView(viewName) {
-			if err := gui.onFocusLost(previousView, newView); err != nil {
-				return err
-			}
-			if err := gui.onFocus(newView); err != nil {
-				return err
-			}
-			previousView = newView
-=======
 func (gui *Gui) informationStr() string {
 	for _, mode := range gui.modeStatuses() {
 		if mode.isActive() {
 			return mode.description()
->>>>>>> d2d88fe6
 		}
 	}
 
@@ -168,7 +147,6 @@
 			return err
 		}
 		extensiveFilesView.Title = gui.Tr.SLocalize("FilesTitle")
-		extensiveFilesView.SetOnSelectItem(gui.onSelectItemWrapper(gui.onFilesPanelSearchSelect))
 	}
 
 	branchesView, err := setViewFromDimensions("branches", "branches", true)
@@ -317,20 +295,6 @@
 		listContext *ListContext
 	}
 
-<<<<<<< HEAD
-	state := gui.State
-	panels := state.Panels
-
-	listViews := []listViewState{
-		{view: filesView, context: "", selectedLine: panels.Files.SelectedLine, lineCount: len(state.Files)},
-		{view: branchesView, context: "local-branches", selectedLine: panels.Branches.SelectedLine, lineCount: len(state.Branches)},
-		{view: branchesView, context: "remotes", selectedLine: panels.Remotes.SelectedLine, lineCount: len(state.Remotes)},
-		{view: branchesView, context: "remote-branches", selectedLine: panels.RemoteBranches.SelectedLine, lineCount: len(state.Remotes)},
-		{view: commitsView, context: "branch-commits", selectedLine: panels.Commits.SelectedLine, lineCount: len(state.Commits)},
-		{view: commitsView, context: "reflog-commits", selectedLine: panels.ReflogCommits.SelectedLine, lineCount: len(state.FilteredReflogCommits)},
-		{view: stashView, context: "", selectedLine: panels.Stash.SelectedLine, lineCount: len(state.StashEntries)},
-		{view: commitFilesView, context: "", selectedLine: panels.CommitFiles.SelectedLine, lineCount: len(state.CommitFiles)},
-=======
 	listContextStates := []listContextState{
 		{view: filesView, listContext: gui.filesListContext()},
 		{view: branchesView, listContext: gui.branchesListContext()},
@@ -341,21 +305,14 @@
 		{view: commitsView, listContext: gui.reflogCommitsListContext()},
 		{view: stashView, listContext: gui.stashListContext()},
 		{view: commitFilesView, listContext: gui.commitFilesListContext()},
->>>>>>> d2d88fe6
 	}
 
 	// menu view might not exist so we check to be safe
 	if menuView, err := gui.g.View("menu"); err == nil {
-<<<<<<< HEAD
-		listViews = append(listViews, listViewState{
-			view:         menuView,
-			context:      "",
-			selectedLine: state.Panels.Menu.SelectedLine,
-			lineCount:    state.MenuItemCount,
+		listContextStates = append(listContextStates, listContextState{
+			view:        menuView,
+			listContext: gui.menuListContext(),
 		})
-=======
-		listContextStates = append(listContextStates, listContextState{view: menuView, listContext: gui.menuListContext()})
->>>>>>> d2d88fe6
 	}
 	for _, listContextState := range listContextStates {
 		// ignore contexts whose view is owned by another context right now
@@ -372,9 +329,9 @@
 	}
 
 	mainViewWidth, mainViewHeight := gui.getMainView().Size()
-	if mainViewWidth != state.PrevMainWidth || mainViewHeight != state.PrevMainHeight {
-		state.PrevMainWidth = mainViewWidth
-		state.PrevMainHeight = mainViewHeight
+	if mainViewWidth != gui.State.PrevMainWidth || mainViewHeight != gui.State.PrevMainHeight {
+		gui.State.PrevMainWidth = mainViewWidth
+		gui.State.PrevMainHeight = mainViewHeight
 		if err := gui.onResize(); err != nil {
 			return err
 		}
