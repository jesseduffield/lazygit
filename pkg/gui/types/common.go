package types

import (
	"github.com/jesseduffield/gocui"
	"github.com/jesseduffield/lazygit/pkg/commands"
	"github.com/jesseduffield/lazygit/pkg/commands/git_commands"
	"github.com/jesseduffield/lazygit/pkg/commands/models"
	"github.com/jesseduffield/lazygit/pkg/commands/oscommands"
	"github.com/jesseduffield/lazygit/pkg/commands/types/enums"
	"github.com/jesseduffield/lazygit/pkg/common"
	"github.com/jesseduffield/lazygit/pkg/config"
	"github.com/jesseduffield/lazygit/pkg/utils"
	"github.com/sasha-s/go-deadlock"
	"gopkg.in/ozeidan/fuzzy-patricia.v3/patricia"
)

type HelperCommon struct {
	*ContextCommon
}

type ContextCommon struct {
	*common.Common
	IGuiCommon
}

type IGuiCommon interface {
	IPopupHandler

	LogAction(action string)
	LogCommand(cmdStr string, isCommandLine bool)
	// we call this when we want to refetch some models and render the result. Internally calls PostRefreshUpdate
	Refresh(RefreshOptions) error
	// we call this when we've changed something in the view model but not the actual model,
	// e.g. expanding or collapsing a folder in a file view. Calling 'Refresh' in this
	// case would be overkill, although refresh will internally call 'PostRefreshUpdate'
	PostRefreshUpdate(Context) error

	// renders string to a view without resetting its origin
	SetViewContent(view *gocui.View, content string)
	// resets cursor and origin of view. Often used before calling SetViewContent
	ResetViewOrigin(view *gocui.View)

	// this just re-renders the screen
	Render()
	// allows rendering to main views (i.e. the ones to the right of the side panel)
	// in such a way that avoids concurrency issues when there are slow commands
	// to display the output of
	RenderToMainViews(opts RefreshMainOpts) error
	// used purely for the sake of RenderToMainViews to provide the pair of main views we want to render to
	MainViewPairs() MainViewPairs

	// returns true if command completed successfully
	RunSubprocess(cmdObj oscommands.ICmdObj) (bool, error)
	RunSubprocessAndRefresh(oscommands.ICmdObj) error

	PushContext(context Context, opts ...OnFocusOpts) error
	PopContext() error
<<<<<<< HEAD
=======
	ReplaceContext(context Context) error
>>>>>>> af97bf48
	// Removes all given contexts from the stack. If a given context is not in the stack, it is ignored.
	// This is for when you have a group of contexts that are bundled together e.g. with the commit message panel.
	// If you want to remove a single context, you should probably use PopContext instead.
	RemoveContexts([]Context) error
	CurrentContext() Context
	CurrentStaticContext() Context
	CurrentSideContext() Context
	IsCurrentContext(Context) bool
	// TODO: replace the above context-based methods with just using Context() e.g. replace PushContext() with Context().Push()
	Context() IContextMgr

	// enters search mode for the current view
	OpenSearch()

	GetConfig() config.AppConfigurer
	GetAppState() *config.AppState
	SaveAppState() error

	// Runs the given function on the UI thread (this is for things like showing a popup asking a user for input).
	// Only necessary to call if you're not already on the UI thread i.e. you're inside a goroutine.
	// All controller handlers are executed on the UI thread.
	OnUIThread(f func() error)

	// returns the gocui Gui struct. There is a good chance you don't actually want to use
	// this struct and instead want to use another method above
	GocuiGui() *gocui.Gui

	Views() Views

	Git() *commands.GitCommand
	OS() *oscommands.OSCommand
	Model() *Model

	Modes() *Modes

	Mutexes() Mutexes

	State() IStateAccessor

	KeybindingsOpts() KeybindingsOpts

	// hopefully we can remove this once we've moved all our keybinding stuff out of the gui god struct.
	GetInitialKeybindingsWithCustomCommands() ([]*Binding, []*gocui.ViewMouseBinding)
}

type IModeMgr interface {
	IsAnyModeActive() bool
}

type IPopupHandler interface {
	// Shows a popup with a (localized) "Error" caption and the given error message (in red).
	//
	// This is a convenience wrapper around Alert().
	ErrorMsg(message string) error
	Error(err error) error
	// Shows a notification popup with the given title and message to the user.
	//
	// This is a convenience wrapper around Confirm(), thus the popup can be closed using both 'Enter' and 'ESC'.
	Alert(title string, message string) error
	// Shows a popup asking the user for confirmation.
	Confirm(opts ConfirmOpts) error
	// Shows a popup prompting the user for input.
	Prompt(opts PromptOpts) error
	WithLoaderPanel(message string, f func() error) error
	WithWaitingStatus(message string, f func() error) error
	Menu(opts CreateMenuOptions) error
	Toast(message string)
	GetPromptInput() string
}

type CreateMenuOptions struct {
	Title      string
	Items      []*MenuItem
	HideCancel bool
}

type CreatePopupPanelOpts struct {
	HasLoader           bool
	Editable            bool
	Title               string
	Prompt              string
	HandleConfirm       func() error
	HandleConfirmPrompt func(string) error
	HandleClose         func() error

	FindSuggestionsFunc func(string) []*Suggestion
	Mask                bool
}

type ConfirmOpts struct {
	Title               string
	Prompt              string
	HandleConfirm       func() error
	HandleClose         func() error
	HasLoader           bool
	FindSuggestionsFunc func(string) []*Suggestion
	Editable            bool
	Mask                bool
}

type PromptOpts struct {
	Title               string
	InitialContent      string
	FindSuggestionsFunc func(string) []*Suggestion
	HandleConfirm       func(string) error
	// CAPTURE THIS
	HandleClose func() error
	Mask        bool
}

type MenuItem struct {
	Label string

	// alternative to Label. Allows specifying columns which will be auto-aligned
	LabelColumns []string

	OnPress func() error

	// Only applies when Label is used
	OpensMenu bool

	// If Key is defined it allows the user to press the key to invoke the menu
	// item, as opposed to having to navigate to it
	Key Key

	// The tooltip will be displayed upon highlighting the menu item
	Tooltip string
}

type Model struct {
	CommitFiles  []*models.CommitFile
	Files        []*models.File
	Submodules   []*models.SubmoduleConfig
	Branches     []*models.Branch
	Commits      []*models.Commit
	StashEntries []*models.StashEntry
	SubCommits   []*models.Commit
	Remotes      []*models.Remote

	// FilteredReflogCommits are the ones that appear in the reflog panel.
	// when in filtering mode we only include the ones that match the given path
	FilteredReflogCommits []*models.Commit
	// ReflogCommits are the ones used by the branches panel to obtain recency values
	// if we're not in filtering mode, CommitFiles and FilteredReflogCommits will be
	// one and the same
	ReflogCommits []*models.Commit

	BisectInfo                          *git_commands.BisectInfo
	WorkingTreeStateAtLastCommitRefresh enums.RebaseMode
	RemoteBranches                      []*models.RemoteBranch
	Tags                                []*models.Tag

	// for displaying suggestions while typing in a file name
	FilesTrie *patricia.Trie
}

// if you add a new mutex here be sure to instantiate it. We're using pointers to
// mutexes so that we can pass the mutexes to controllers.
type Mutexes struct {
	RefreshingFilesMutex  *deadlock.Mutex
	RefreshingStatusMutex *deadlock.Mutex
	SyncMutex             *deadlock.Mutex
	LocalCommitsMutex     *deadlock.Mutex
	SubCommitsMutex       *deadlock.Mutex
	SubprocessMutex       *deadlock.Mutex
	PopupMutex            *deadlock.Mutex
	PtyMutex              *deadlock.Mutex
}

type IStateAccessor interface {
	GetIgnoreWhitespaceInDiffView() bool
	SetIgnoreWhitespaceInDiffView(value bool)
	GetRepoPathStack() *utils.StringStack
	GetRepoState() IRepoStateAccessor
	// tells us whether we're currently updating lazygit
	GetUpdating() bool
	SetUpdating(bool)
	SetIsRefreshingFiles(bool)
	GetIsRefreshingFiles() bool
	GetShowExtrasWindow() bool
	SetShowExtrasWindow(bool)
	GetRetainOriginalDir() bool
	SetRetainOriginalDir(bool)
}

type IRepoStateAccessor interface {
	GetViewsSetup() bool
	GetWindowViewNameMap() *utils.ThreadSafeMap[string, string]
	GetStartupStage() StartupStage
	SetStartupStage(stage StartupStage)
	GetCurrentPopupOpts() *CreatePopupPanelOpts
	SetCurrentPopupOpts(*CreatePopupPanelOpts)
	GetScreenMode() WindowMaximisation
	SetScreenMode(WindowMaximisation)
	IsSearching() bool
	SetSplitMainPanel(bool)
	GetSplitMainPanel() bool
}

// startup stages so we don't need to load everything at once
type StartupStage int

const (
	INITIAL StartupStage = iota
	COMPLETE
)

type IFileWatcher interface {
	AddFilesToFileWatcher(files []*models.File) error
}

// screen sizing determines how much space your selected window takes up (window
// as in panel, not your terminal's window). Sometimes you want a bit more space
// to see the contents of a panel, and this keeps track of how much maximisation
// you've set
type WindowMaximisation int

const (
	SCREEN_NORMAL WindowMaximisation = iota
	SCREEN_HALF
	SCREEN_FULL
)<|MERGE_RESOLUTION|>--- conflicted
+++ resolved
@@ -55,10 +55,7 @@
 
 	PushContext(context Context, opts ...OnFocusOpts) error
 	PopContext() error
-<<<<<<< HEAD
-=======
 	ReplaceContext(context Context) error
->>>>>>> af97bf48
 	// Removes all given contexts from the stack. If a given context is not in the stack, it is ignored.
 	// This is for when you have a group of contexts that are bundled together e.g. with the commit message panel.
 	// If you want to remove a single context, you should probably use PopContext instead.
