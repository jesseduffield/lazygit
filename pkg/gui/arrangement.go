--- conflicted
+++ resolved
@@ -197,24 +197,16 @@
 					Window: window,
 					Weight: 1,
 				}
-<<<<<<< HEAD
 			}
 			return &boxlayout.Box{
-				ViewName: viewName,
-				Size:     0,
+				Window: window,
+				Size:   0,
 			}
 		}
 
 		if gui.isAdvancedView(gui.currentViewName()) {
 			return []*boxlayout.Box{
 				fullHeightBox("extensiveFiles"),
-=======
-			} else {
-				return &boxlayout.Box{
-					Window: window,
-					Size:   0,
-				}
->>>>>>> d2d88fe6
 			}
 		}
 
@@ -240,7 +232,7 @@
 
 		if gui.isAdvancedView(gui.currentViewName()) {
 			return []*boxlayout.Box{
-				accordianBox(&boxlayout.Box{ViewName: "extensiveFiles", Weight: 1}),
+				accordianBox(&boxlayout.Box{Window: "extensiveFiles", Weight: 1}),
 			}
 		}
 
@@ -266,27 +258,19 @@
 					Window: window,
 					Weight: 1,
 				}
-<<<<<<< HEAD
 			}
 			return &boxlayout.Box{
-				ViewName: viewName,
-				Size:     squashedHeight,
+				Window: window,
+				Size:   squashedHeight,
 			}
 		}
 
 		if gui.isAdvancedView(gui.currentViewName()) {
 			return []*boxlayout.Box{
 				{
-					ViewName: "extensiveFiles",
-					Weight:   1,
+					Window: "extensiveFiles",
+					Weight: 1,
 				},
-=======
-			} else {
-				return &boxlayout.Box{
-					Window: window,
-					Size:   squashedHeight,
-				}
->>>>>>> d2d88fe6
 			}
 		}
 
