package gui

import (
	"github.com/jesseduffield/gocui"
)

func (gui *Gui) handleCreateDiscardMenu(g *gocui.Gui, v *gocui.View) error {
<<<<<<< HEAD
	file, dir, err := gui.getSelectedDirOrFile()
	if err != nil {
		if err != gui.Errors.ErrNoFiles {
			return err
		}
=======
	file := gui.getSelectedFile()
	if file == nil {
>>>>>>> d2d88fe6
		return nil
	}

	if file != nil {
		menuItems := []*menuItem{
			{
				displayString: gui.Tr.SLocalize("discardAllChanges"),
				onPress: func() error {
					if err := gui.GitCommand.DiscardAllFileChanges(file); err != nil {
						return gui.surfaceError(err)
					}
					return gui.refreshSidePanels(refreshOptions{mode: ASYNC, scope: []int{FILES}})
				},
			},
		}

		if file.HasStagedChanges && file.HasUnstagedChanges {
			menuItems = append(menuItems, &menuItem{
				displayString: gui.Tr.SLocalize("discardUnstagedChanges"),
				onPress: func() error {
					if err := gui.GitCommand.DiscardUnstagedFileChanges(file.Name); err != nil {
						return gui.surfaceError(err)
					}

					return gui.refreshSidePanels(refreshOptions{mode: ASYNC, scope: []int{FILES}})
				},
			})
		}

		return gui.createMenu(file.Name, menuItems, createMenuOptions{showCancel: true})
	} else if dir != nil {
		menuItems := []*menuItem{
			// {
			// 	displayString: gui.Tr.SLocalize("discardAllChanges"),
			// 	onPress: func() error {
			// 		if err := gui.GitCommand.DiscardAllFileChanges(file); err != nil {
			// 			return gui.surfaceError(err)
			// 		}
			// 		return gui.refreshSidePanels(refreshOptions{mode: ASYNC, scope: []int{FILES}})
			// 	},
			// },
		}

		if dir.HasStagedChanges && dir.HasUnstagedChanges {
			menuItems = append(menuItems, &menuItem{
				displayString: gui.Tr.SLocalize("discardUnstagedChanges"),
				onPress: func() error {
					if err := gui.GitCommand.DiscardUnstagedFileChanges(dir.AbsolutePath()); err != nil {
						return gui.surfaceError(err)
					}

					return gui.refreshSidePanels(refreshOptions{mode: ASYNC, scope: []int{FILES}})
				},
			})
		}

		return gui.createMenu(dir.Name, menuItems, createMenuOptions{showCancel: true})
	}

	return nil
}<|MERGE_RESOLUTION|>--- conflicted
+++ resolved
@@ -5,18 +5,7 @@
 )
 
 func (gui *Gui) handleCreateDiscardMenu(g *gocui.Gui, v *gocui.View) error {
-<<<<<<< HEAD
-	file, dir, err := gui.getSelectedDirOrFile()
-	if err != nil {
-		if err != gui.Errors.ErrNoFiles {
-			return err
-		}
-=======
-	file := gui.getSelectedFile()
-	if file == nil {
->>>>>>> d2d88fe6
-		return nil
-	}
+	file, dir := gui.getSelectedDirOrFile()
 
 	if file != nil {
 		menuItems := []*menuItem{
