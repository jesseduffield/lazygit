package gui

import "github.com/jesseduffield/lazygit/pkg/gui/types"

func (gui *Gui) branchesRenderToMain() error {
<<<<<<< HEAD
	var task updateTask
	branch := gui.getSelectedBranch()
	if branch == nil {
		task = NewRenderStringTask(gui.Tr.NoBranchesThisRepo)
	} else {
		cmdObj := gui.Git.Branch.GetGraphCmdObj(branch.Name)

		task = NewRunPtyTask(cmdObj.GetCmd())
	}

	return gui.refreshMainViews(refreshMainOpts{
		main: &viewUpdateOpts{
			title: "Log",
			task:  task,
		},
	})
}

// gui.refreshStatus is called at the end of this because that's when we can
// be sure there is a state.Branches array to pick the current branch from
func (gui *Gui) refreshBranches() {
	reflogCommits := gui.State.FilteredReflogCommits
	if gui.State.Modes.Filtering.Active() {
		// in filter mode we filter our reflog commits to just those containing the path
		// however we need all the reflog entries to populate the recencies of our branches
		// which allows us to order them correctly. So if we're filtering we'll just
		// manually load all the reflog commits here
		var err error
		reflogCommits, _, err = gui.Git.Loaders.ReflogCommits.GetReflogCommits(nil, "")
		if err != nil {
			gui.Log.Error(err)
		}
	}

	branches, err := gui.Git.Loaders.Branches.Load(reflogCommits)
	if err != nil {
		_ = gui.surfaceError(err)
	}

	gui.State.Branches = branches

	if err := gui.postRefreshUpdate(gui.State.Contexts.Branches); err != nil {
		gui.Log.Error(err)
	}

	gui.refreshStatus()
}

func (gui *Gui) refreshGithubPullRequests() {
	err := gui.Git.Gh.BaseRepo()
	if err == nil {
		_ = gui.setGithubPullRequests()
		return
	}

	// when config not exits
	_ = gui.refreshRemotes()
	_ = gui.prompt(promptOpts{
		title:               gui.Tr.SelectRemoteRepository,
		initialContent:      "",
		findSuggestionsFunc: gui.getRemoteRepoSuggestionsFunc(),
		handleConfirm: func(repository string) error {
			return gui.WithWaitingStatus(gui.Tr.LcSelectingRemote, func() error {
				_, err := gui.Git.Gh.SetBaseRepo(repository)
				if err != nil {
					return err
				}

				err = gui.setGithubPullRequests()
				if err != nil {
					return err
				}
				_ = gui.postRefreshUpdate(gui.State.Contexts.Branches)
				return nil
			})
		},
	})
}

func (gui *Gui) setGithubPullRequests() error {
	prs, err := gui.Git.Gh.GithubMostRecentPRs()

	if err != nil {
		return gui.surfaceError(err)
	}
	gui.State.GithubState.RecentPRs = prs
	return nil
}

// specific functions

func (gui *Gui) handleBranchPress() error {
	if gui.State.Panels.Branches.SelectedLineIdx == -1 {
		return nil
	}
	if gui.State.Panels.Branches.SelectedLineIdx == 0 {
		return gui.createErrorPanel(gui.Tr.AlreadyCheckedOutBranch)
	}
	branch := gui.getSelectedBranch()
	gui.logAction(gui.Tr.Actions.CheckoutBranch)
	return gui.handleCheckoutRef(branch.Name, handleCheckoutRefOptions{})
}

func (gui *Gui) handleCreateOrShowPullRequestPress() error {
	branch := gui.getSelectedBranch()
	pr, hasPr, err := gui.GetPr(branch)
	if err != nil {
		return err
	}

	if hasPr {
		return gui.OSCommand.OpenLink(pr.Url)
	}
	return gui.createPullRequest(branch.Name, "")
}

func (gui *Gui) handleCreateOrOpenPullRequestMenu() error {
	selectedBranch := gui.getSelectedBranch()
	if selectedBranch == nil {
		return nil
	}
	checkedOutBranch := gui.getCheckedOutBranch()

	return gui.createOrOpenPullRequestMenu(selectedBranch, checkedOutBranch)
}

func (gui *Gui) handleCopyPullRequestURLPress() error {
	hostingServiceMgr := gui.getHostingServiceMgr()

	branch := gui.getSelectedBranch()

	branchExistsOnRemote := gui.Git.Remote.CheckRemoteBranchExists(branch.Name)

	if !branchExistsOnRemote {
		return gui.surfaceError(errors.New(gui.Tr.NoBranchOnRemote))
	}

	url, err := hostingServiceMgr.GetPullRequestURL(branch.Name, "")
	if err != nil {
		return gui.surfaceError(err)
	}
	gui.logAction(gui.Tr.Actions.CopyPullRequestURL)
	if err := gui.OSCommand.CopyToClipboard(url); err != nil {
		return gui.surfaceError(err)
	}

	gui.raiseToast(gui.Tr.PullRequestURLCopiedToClipboard)

	return nil
}

func (gui *Gui) handleGitFetch() error {
	if err := gui.createLoaderPanel(gui.Tr.FetchWait); err != nil {
		return err
	}

	go utils.Safe(func() {
		err := gui.fetch()
		gui.handleCredentialsPopup(err)
		_ = gui.refreshSidePanels(refreshOptions{mode: ASYNC})
	})
	return nil
}

func (gui *Gui) handleForceCheckout() error {
	branch := gui.getSelectedBranch()
	message := gui.Tr.SureForceCheckout
	title := gui.Tr.ForceCheckoutBranch

	return gui.ask(askOpts{
		title:  title,
		prompt: message,
		handleConfirm: func() error {
			gui.logAction(gui.Tr.Actions.ForceCheckoutBranch)
			if err := gui.Git.Branch.Checkout(branch.Name, git_commands.CheckoutOptions{Force: true}); err != nil {
				_ = gui.surfaceError(err)
			}
			return gui.refreshSidePanels(refreshOptions{mode: ASYNC})
		},
	})
}

type handleCheckoutRefOptions struct {
	WaitingStatus string
	EnvVars       []string
	onRefNotFound func(ref string) error
}

func (gui *Gui) handleCheckoutRef(ref string, options handleCheckoutRefOptions) error {
	waitingStatus := options.WaitingStatus
	if waitingStatus == "" {
		waitingStatus = gui.Tr.CheckingOutStatus
	}

	cmdOptions := git_commands.CheckoutOptions{Force: false, EnvVars: options.EnvVars}

	onSuccess := func() {
		gui.State.Panels.Branches.SelectedLineIdx = 0
		gui.State.Panels.Commits.SelectedLineIdx = 0
		// loading a heap of commits is slow so we limit them whenever doing a reset
		gui.State.Panels.Commits.LimitCommits = true
	}

	return gui.WithWaitingStatus(waitingStatus, func() error {
		if err := gui.Git.Branch.Checkout(ref, cmdOptions); err != nil {
			// note, this will only work for english-language git commands. If we force git to use english, and the error isn't this one, then the user will receive an english command they may not understand. I'm not sure what the best solution to this is. Running the command once in english and a second time in the native language is one option

			if options.onRefNotFound != nil && strings.Contains(err.Error(), "did not match any file(s) known to git") {
				return options.onRefNotFound(ref)
			}

			if strings.Contains(err.Error(), "Please commit your changes or stash them before you switch branch") {
				// offer to autostash changes
				return gui.ask(askOpts{

					title:  gui.Tr.AutoStashTitle,
					prompt: gui.Tr.AutoStashPrompt,
					handleConfirm: func() error {
						if err := gui.Git.Stash.Save(gui.Tr.StashPrefix + ref); err != nil {
							return gui.surfaceError(err)
						}
						if err := gui.Git.Branch.Checkout(ref, cmdOptions); err != nil {
							return gui.surfaceError(err)
						}

						onSuccess()
						if err := gui.Git.Stash.Pop(0); err != nil {
							if err := gui.refreshSidePanels(refreshOptions{mode: BLOCK_UI}); err != nil {
								return err
							}
							return gui.surfaceError(err)
						}
						return gui.refreshSidePanels(refreshOptions{mode: BLOCK_UI})
					},
				})
			}

			if err := gui.surfaceError(err); err != nil {
				return err
			}
		}
		onSuccess()

		return gui.refreshSidePanels(refreshOptions{mode: BLOCK_UI})
	})
}

func (gui *Gui) handleCheckoutByName() error {
	return gui.prompt(promptOpts{
		title:               gui.Tr.BranchName + ":",
		findSuggestionsFunc: gui.getRefsSuggestionsFunc(),
		handleConfirm: func(response string) error {
			gui.logAction("Checkout branch")
			return gui.handleCheckoutRef(response, handleCheckoutRefOptions{
				onRefNotFound: func(ref string) error {
					return gui.ask(askOpts{
						title:  gui.Tr.BranchNotFoundTitle,
						prompt: fmt.Sprintf("%s %s%s", gui.Tr.BranchNotFoundPrompt, ref, "?"),
						handleConfirm: func() error {
							return gui.createNewBranchWithName(ref)
						},
					})
				},
			})
		}},
	)
}

func (gui *Gui) getCheckedOutBranch() *models.Branch {
	if len(gui.State.Branches) == 0 {
		return nil
	}

	return gui.State.Branches[0]
}

func (gui *Gui) createNewBranchWithName(newBranchName string) error {
	branch := gui.getSelectedBranch()
=======
	var task types.UpdateTask
	branch := gui.State.Contexts.Branches.GetSelected()
>>>>>>> 4aea005f
	if branch == nil {
		task = types.NewRenderStringTask(gui.c.Tr.NoBranchesThisRepo)
	} else {
		cmdObj := gui.git.Branch.GetGraphCmdObj(branch.FullRefName())

		task = types.NewRunPtyTask(cmdObj.GetCmd())
	}

	return gui.c.RenderToMainViews(types.RefreshMainOpts{
		Pair: gui.c.MainViewPairs().Normal,
		Main: &types.ViewUpdateOpts{
			Title: gui.c.Tr.LogTitle,
			Task:  task,
		},
	})
}<|MERGE_RESOLUTION|>--- conflicted
+++ resolved
@@ -3,289 +3,8 @@
 import "github.com/jesseduffield/lazygit/pkg/gui/types"
 
 func (gui *Gui) branchesRenderToMain() error {
-<<<<<<< HEAD
-	var task updateTask
-	branch := gui.getSelectedBranch()
-	if branch == nil {
-		task = NewRenderStringTask(gui.Tr.NoBranchesThisRepo)
-	} else {
-		cmdObj := gui.Git.Branch.GetGraphCmdObj(branch.Name)
-
-		task = NewRunPtyTask(cmdObj.GetCmd())
-	}
-
-	return gui.refreshMainViews(refreshMainOpts{
-		main: &viewUpdateOpts{
-			title: "Log",
-			task:  task,
-		},
-	})
-}
-
-// gui.refreshStatus is called at the end of this because that's when we can
-// be sure there is a state.Branches array to pick the current branch from
-func (gui *Gui) refreshBranches() {
-	reflogCommits := gui.State.FilteredReflogCommits
-	if gui.State.Modes.Filtering.Active() {
-		// in filter mode we filter our reflog commits to just those containing the path
-		// however we need all the reflog entries to populate the recencies of our branches
-		// which allows us to order them correctly. So if we're filtering we'll just
-		// manually load all the reflog commits here
-		var err error
-		reflogCommits, _, err = gui.Git.Loaders.ReflogCommits.GetReflogCommits(nil, "")
-		if err != nil {
-			gui.Log.Error(err)
-		}
-	}
-
-	branches, err := gui.Git.Loaders.Branches.Load(reflogCommits)
-	if err != nil {
-		_ = gui.surfaceError(err)
-	}
-
-	gui.State.Branches = branches
-
-	if err := gui.postRefreshUpdate(gui.State.Contexts.Branches); err != nil {
-		gui.Log.Error(err)
-	}
-
-	gui.refreshStatus()
-}
-
-func (gui *Gui) refreshGithubPullRequests() {
-	err := gui.Git.Gh.BaseRepo()
-	if err == nil {
-		_ = gui.setGithubPullRequests()
-		return
-	}
-
-	// when config not exits
-	_ = gui.refreshRemotes()
-	_ = gui.prompt(promptOpts{
-		title:               gui.Tr.SelectRemoteRepository,
-		initialContent:      "",
-		findSuggestionsFunc: gui.getRemoteRepoSuggestionsFunc(),
-		handleConfirm: func(repository string) error {
-			return gui.WithWaitingStatus(gui.Tr.LcSelectingRemote, func() error {
-				_, err := gui.Git.Gh.SetBaseRepo(repository)
-				if err != nil {
-					return err
-				}
-
-				err = gui.setGithubPullRequests()
-				if err != nil {
-					return err
-				}
-				_ = gui.postRefreshUpdate(gui.State.Contexts.Branches)
-				return nil
-			})
-		},
-	})
-}
-
-func (gui *Gui) setGithubPullRequests() error {
-	prs, err := gui.Git.Gh.GithubMostRecentPRs()
-
-	if err != nil {
-		return gui.surfaceError(err)
-	}
-	gui.State.GithubState.RecentPRs = prs
-	return nil
-}
-
-// specific functions
-
-func (gui *Gui) handleBranchPress() error {
-	if gui.State.Panels.Branches.SelectedLineIdx == -1 {
-		return nil
-	}
-	if gui.State.Panels.Branches.SelectedLineIdx == 0 {
-		return gui.createErrorPanel(gui.Tr.AlreadyCheckedOutBranch)
-	}
-	branch := gui.getSelectedBranch()
-	gui.logAction(gui.Tr.Actions.CheckoutBranch)
-	return gui.handleCheckoutRef(branch.Name, handleCheckoutRefOptions{})
-}
-
-func (gui *Gui) handleCreateOrShowPullRequestPress() error {
-	branch := gui.getSelectedBranch()
-	pr, hasPr, err := gui.GetPr(branch)
-	if err != nil {
-		return err
-	}
-
-	if hasPr {
-		return gui.OSCommand.OpenLink(pr.Url)
-	}
-	return gui.createPullRequest(branch.Name, "")
-}
-
-func (gui *Gui) handleCreateOrOpenPullRequestMenu() error {
-	selectedBranch := gui.getSelectedBranch()
-	if selectedBranch == nil {
-		return nil
-	}
-	checkedOutBranch := gui.getCheckedOutBranch()
-
-	return gui.createOrOpenPullRequestMenu(selectedBranch, checkedOutBranch)
-}
-
-func (gui *Gui) handleCopyPullRequestURLPress() error {
-	hostingServiceMgr := gui.getHostingServiceMgr()
-
-	branch := gui.getSelectedBranch()
-
-	branchExistsOnRemote := gui.Git.Remote.CheckRemoteBranchExists(branch.Name)
-
-	if !branchExistsOnRemote {
-		return gui.surfaceError(errors.New(gui.Tr.NoBranchOnRemote))
-	}
-
-	url, err := hostingServiceMgr.GetPullRequestURL(branch.Name, "")
-	if err != nil {
-		return gui.surfaceError(err)
-	}
-	gui.logAction(gui.Tr.Actions.CopyPullRequestURL)
-	if err := gui.OSCommand.CopyToClipboard(url); err != nil {
-		return gui.surfaceError(err)
-	}
-
-	gui.raiseToast(gui.Tr.PullRequestURLCopiedToClipboard)
-
-	return nil
-}
-
-func (gui *Gui) handleGitFetch() error {
-	if err := gui.createLoaderPanel(gui.Tr.FetchWait); err != nil {
-		return err
-	}
-
-	go utils.Safe(func() {
-		err := gui.fetch()
-		gui.handleCredentialsPopup(err)
-		_ = gui.refreshSidePanels(refreshOptions{mode: ASYNC})
-	})
-	return nil
-}
-
-func (gui *Gui) handleForceCheckout() error {
-	branch := gui.getSelectedBranch()
-	message := gui.Tr.SureForceCheckout
-	title := gui.Tr.ForceCheckoutBranch
-
-	return gui.ask(askOpts{
-		title:  title,
-		prompt: message,
-		handleConfirm: func() error {
-			gui.logAction(gui.Tr.Actions.ForceCheckoutBranch)
-			if err := gui.Git.Branch.Checkout(branch.Name, git_commands.CheckoutOptions{Force: true}); err != nil {
-				_ = gui.surfaceError(err)
-			}
-			return gui.refreshSidePanels(refreshOptions{mode: ASYNC})
-		},
-	})
-}
-
-type handleCheckoutRefOptions struct {
-	WaitingStatus string
-	EnvVars       []string
-	onRefNotFound func(ref string) error
-}
-
-func (gui *Gui) handleCheckoutRef(ref string, options handleCheckoutRefOptions) error {
-	waitingStatus := options.WaitingStatus
-	if waitingStatus == "" {
-		waitingStatus = gui.Tr.CheckingOutStatus
-	}
-
-	cmdOptions := git_commands.CheckoutOptions{Force: false, EnvVars: options.EnvVars}
-
-	onSuccess := func() {
-		gui.State.Panels.Branches.SelectedLineIdx = 0
-		gui.State.Panels.Commits.SelectedLineIdx = 0
-		// loading a heap of commits is slow so we limit them whenever doing a reset
-		gui.State.Panels.Commits.LimitCommits = true
-	}
-
-	return gui.WithWaitingStatus(waitingStatus, func() error {
-		if err := gui.Git.Branch.Checkout(ref, cmdOptions); err != nil {
-			// note, this will only work for english-language git commands. If we force git to use english, and the error isn't this one, then the user will receive an english command they may not understand. I'm not sure what the best solution to this is. Running the command once in english and a second time in the native language is one option
-
-			if options.onRefNotFound != nil && strings.Contains(err.Error(), "did not match any file(s) known to git") {
-				return options.onRefNotFound(ref)
-			}
-
-			if strings.Contains(err.Error(), "Please commit your changes or stash them before you switch branch") {
-				// offer to autostash changes
-				return gui.ask(askOpts{
-
-					title:  gui.Tr.AutoStashTitle,
-					prompt: gui.Tr.AutoStashPrompt,
-					handleConfirm: func() error {
-						if err := gui.Git.Stash.Save(gui.Tr.StashPrefix + ref); err != nil {
-							return gui.surfaceError(err)
-						}
-						if err := gui.Git.Branch.Checkout(ref, cmdOptions); err != nil {
-							return gui.surfaceError(err)
-						}
-
-						onSuccess()
-						if err := gui.Git.Stash.Pop(0); err != nil {
-							if err := gui.refreshSidePanels(refreshOptions{mode: BLOCK_UI}); err != nil {
-								return err
-							}
-							return gui.surfaceError(err)
-						}
-						return gui.refreshSidePanels(refreshOptions{mode: BLOCK_UI})
-					},
-				})
-			}
-
-			if err := gui.surfaceError(err); err != nil {
-				return err
-			}
-		}
-		onSuccess()
-
-		return gui.refreshSidePanels(refreshOptions{mode: BLOCK_UI})
-	})
-}
-
-func (gui *Gui) handleCheckoutByName() error {
-	return gui.prompt(promptOpts{
-		title:               gui.Tr.BranchName + ":",
-		findSuggestionsFunc: gui.getRefsSuggestionsFunc(),
-		handleConfirm: func(response string) error {
-			gui.logAction("Checkout branch")
-			return gui.handleCheckoutRef(response, handleCheckoutRefOptions{
-				onRefNotFound: func(ref string) error {
-					return gui.ask(askOpts{
-						title:  gui.Tr.BranchNotFoundTitle,
-						prompt: fmt.Sprintf("%s %s%s", gui.Tr.BranchNotFoundPrompt, ref, "?"),
-						handleConfirm: func() error {
-							return gui.createNewBranchWithName(ref)
-						},
-					})
-				},
-			})
-		}},
-	)
-}
-
-func (gui *Gui) getCheckedOutBranch() *models.Branch {
-	if len(gui.State.Branches) == 0 {
-		return nil
-	}
-
-	return gui.State.Branches[0]
-}
-
-func (gui *Gui) createNewBranchWithName(newBranchName string) error {
-	branch := gui.getSelectedBranch()
-=======
 	var task types.UpdateTask
 	branch := gui.State.Contexts.Branches.GetSelected()
->>>>>>> 4aea005f
 	if branch == nil {
 		task = types.NewRenderStringTask(gui.c.Tr.NoBranchesThisRepo)
 	} else {
