package gui

import (
	"fmt"
	"regexp"
	"strings"

	"github.com/jesseduffield/gocui"
	"github.com/jesseduffield/lazygit/pkg/commands"
	"github.com/jesseduffield/lazygit/pkg/utils"
)

func (gui *Gui) getSelectedDirOrFile() (*commands.File, *commands.Dir, error) {
	currentView := gui.g.CurrentView()
	viewNameToCheck := ""
	if currentView != nil {
		viewNameToCheck = currentView.Name()
	}
	if viewNameToCheck != "extensiveFiles" && viewNameToCheck != "files" {
		viewNameToCheck = gui.State.PreviousView
	}

	if viewNameToCheck == "extensiveFiles" {
		selected := gui.State.Panels.ExtensiveFiles.Selected
		file, dir := gui.State.ExtensiveFiles.MatchPath(selected)

		return file, dir, nil
	}

<<<<<<< HEAD
	selectedLine := gui.State.Panels.Files.SelectedLine
	if selectedLine == -1 {
		return nil, nil, gui.Errors.ErrNoFiles
	}

	return gui.State.Files[selectedLine], nil, nil
}

func (gui *Gui) selectFile(alreadySelected bool) error {
	gui.getFilesView().FocusPoint(0, gui.State.Panels.Files.SelectedLine)

	if gui.inDiffMode() {
		return gui.renderDiff()
	}

	v := gui.g.CurrentView()
	if gui.isExtensiveView(v) {
		return gui.handleExtensiveFileSelect(v, alreadySelected)
	}

	file, _, err := gui.getSelectedDirOrFile()
	if err != nil {
		if err != gui.Errors.ErrNoFiles {
			return err
		}
		gui.State.SplitMainPanel = false
		gui.getMainView().Title = ""
		return gui.newStringTask("main", gui.Tr.SLocalize("NoChangedFiles"))
=======
func (gui *Gui) getSelectedFile() *commands.File {
	selectedLine := gui.State.Panels.Files.SelectedLineIdx
	if selectedLine == -1 {
		return nil
	}

	return gui.State.Files[selectedLine]
}

func (gui *Gui) selectFile(alreadySelected bool) error {
	gui.getFilesView().FocusPoint(0, gui.State.Panels.Files.SelectedLineIdx)

	file := gui.getSelectedFile()
	if file == nil {
		return gui.refreshMainViews(refreshMainOpts{
			main: &viewUpdateOpts{
				title: "",
				task:  gui.createRenderStringTask(gui.Tr.SLocalize("NoChangedFiles")),
			},
		})
>>>>>>> d2d88fe6
	}

	if !alreadySelected {
		// TODO: pull into update task interface
		if err := gui.resetOrigin(gui.getMainView()); err != nil {
			return err
		}
		if err := gui.resetOrigin(gui.getSecondaryView()); err != nil {
			return err
		}
	}

	if file.HasInlineMergeConflicts {
		return gui.refreshMergePanel()
	}

	cmdStr := gui.GitCommand.WorktreeFileDiffCmdStr(file, false, !file.HasUnstagedChanges && file.HasStagedChanges)
	cmd := gui.OSCommand.ExecutableFromString(cmdStr)

	refreshOpts := refreshMainOpts{main: &viewUpdateOpts{
		title: gui.Tr.SLocalize("UnstagedChanges"),
		task:  gui.createRunPtyTask(cmd),
	}}

	if file.HasStagedChanges && file.HasUnstagedChanges {
		cmdStr := gui.GitCommand.WorktreeFileDiffCmdStr(file, false, true)
		cmd := gui.OSCommand.ExecutableFromString(cmdStr)

		refreshOpts.secondary = &viewUpdateOpts{
			title: gui.Tr.SLocalize("StagedChanges"),
			task:  gui.createRunPtyTask(cmd),
		}
	} else if !file.HasUnstagedChanges {
		refreshOpts.main.title = gui.Tr.SLocalize("StagedChanges")
	}

	return gui.refreshMainViews(refreshOpts)
}

func (gui *Gui) refreshFiles() error {
	gui.State.RefreshingFilesMutex.Lock()
	gui.State.IsRefreshingFiles = true
	defer func() {
		gui.State.IsRefreshingFiles = false
		gui.State.RefreshingFilesMutex.Unlock()
	}()

<<<<<<< HEAD
	isExtensiveFiles := gui.isExtensiveView(gui.g.CurrentView())

	selectedFile, selectedDir, _ := gui.getSelectedDirOrFile()
=======
	selectedFile := gui.getSelectedFile()
>>>>>>> d2d88fe6

	view := gui.getFilesView()
	if isExtensiveFiles {
		view = gui.GetExtendedFilesView()
	}

	if view == nil {
		// if the filesView hasn't been instantiated yet we just return
		return nil
	}
	if err := gui.refreshStateFiles(); err != nil {
		return err
	}

	gui.g.Update(func(g *gocui.Gui) error {
<<<<<<< HEAD
		view := gui.getFilesView()

		newSelectedFile, newSelectedDir, _ := gui.getSelectedDirOrFile()
		if isExtensiveFiles {
			view = gui.GetExtendedFilesView()
			list := gui.State.ExtensiveFiles.Render(newSelectedFile, newSelectedDir)
			view.Clear()
			fmt.Fprint(view, list)
		} else {
			list := presentation.GetFileListDisplayStrings(gui.State.Files, gui.State.Diff.Ref)
			gui.renderDisplayStrings(view, list)
		}

		if newSelectedFile != nil && (g.CurrentView() == view || (g.CurrentView() == gui.getMainView() && g.CurrentView().Context == "merging")) {
			return gui.selectFile(selectedFile != nil && newSelectedFile.Name == selectedFile.Name)
=======
		if err := gui.Contexts.Files.Context.HandleRender(); err != nil {
			return err
		}

		if g.CurrentView() == filesView || (g.CurrentView() == gui.getMainView() && g.CurrentView().Context == MAIN_MERGING_CONTEXT_KEY) {
			newSelectedFile := gui.getSelectedFile()
			alreadySelected := selectedFile != nil && newSelectedFile != nil && newSelectedFile.Name == selectedFile.Name
			return gui.selectFile(alreadySelected)
>>>>>>> d2d88fe6
		}

		return gui.selectFile(
			(newSelectedFile != nil && selectedFile == newSelectedFile) ||
				(newSelectedDir != nil && selectedDir == newSelectedDir))
	})

	return nil
}

// specific functions

func (gui *Gui) stagedFiles() []*commands.File {
	files := gui.State.Files
	result := make([]*commands.File, 0)
	for _, file := range files {
		if file.HasStagedChanges {
			result = append(result, file)
		}
	}
	return result
}

func (gui *Gui) trackedFiles() []*commands.File {
	files := gui.State.Files
	result := make([]*commands.File, 0, len(files))
	for _, file := range files {
		if file.Tracked {
			result = append(result, file)
		}
	}
	return result
}

func (gui *Gui) stageSelectedFile(g *gocui.Gui) error {
<<<<<<< HEAD
	file, dir, err := gui.getSelectedDirOrFile()
	if err != nil {
		return err
	}
	if file != nil {
		return gui.GitCommand.StageFile(file.Name)
	}
	if dir != nil {
		return gui.GitCommand.StageFile(dir.AbsolutePath())
	}
	return nil
=======
	file := gui.getSelectedFile()
	if file == nil {
		return nil
	}

	return gui.GitCommand.StageFile(file.Name)
>>>>>>> d2d88fe6
}

func (gui *Gui) handleEnterFile(g *gocui.Gui, v *gocui.View) error {
	return gui.enterFile(false, -1)
}

func (gui *Gui) enterFile(forceSecondaryFocused bool, selectedLineIdx int) error {
<<<<<<< HEAD
	file, _, err := gui.getSelectedDirOrFile()
	if err != nil {
		if err != gui.Errors.ErrNoFiles {
			return err
		}
		return nil
	}
	if file != nil {
		return nil
	}
=======
	file := gui.getSelectedFile()
	if file == nil {
		return nil
	}
>>>>>>> d2d88fe6

	if file.HasInlineMergeConflicts {
		return gui.handleSwitchToMerge()
	}
	if file.HasMergeConflicts {
		return gui.createErrorPanel(gui.Tr.SLocalize("FileStagingRequirements"))
	}
	gui.switchContext(gui.Contexts.Staging.Context)

	return gui.refreshStagingPanel(forceSecondaryFocused, selectedLineIdx) // TODO: check if this is broken, try moving into context code
}

func (gui *Gui) handleFilePress() error {
<<<<<<< HEAD
	file, dir, err := gui.getSelectedDirOrFile()
	if err != nil {
		if err == gui.Errors.ErrNoFiles {
			return nil
		}
		return err
=======
	file := gui.getSelectedFile()
	if file == nil {
		return nil
>>>>>>> d2d88fe6
	}

	refresh := false
	if file != nil {
		refresh = true
		if file.HasInlineMergeConflicts {
			return gui.handleSwitchToMerge()
		}

<<<<<<< HEAD
		if file.HasUnstagedChanges {
			err = gui.GitCommand.StageFile(file.Name)
		} else {
			err = gui.GitCommand.UnStageFile(file.Name, file.Tracked)
		}
		if err != nil {
			return gui.surfaceError(err)
		}
	} else if dir != nil {
		refresh = true
		if dir.HasInlineMergeConflicts {
			return gui.handleSwitchToMerge()
		}

		if dir.HasUnstagedChanges {
			err = gui.GitCommand.StageFile(dir.AbsolutePath())
		} else {
			err = gui.GitCommand.UnStageFile(dir.AbsolutePath(), dir.Tracked)
=======
	if file.HasUnstagedChanges {
		if err := gui.GitCommand.StageFile(file.Name); err != nil {
			return gui.surfaceError(err)
		}
	} else {
		if err := gui.GitCommand.UnStageFile(file.Name, file.Tracked); err != nil {
			return gui.surfaceError(err)
>>>>>>> d2d88fe6
		}
	}

	if refresh {
		if err := gui.refreshSidePanels(refreshOptions{scope: []int{FILES}}); err != nil {
			return err
		}
	}

	return gui.selectFile(true)
}

func (gui *Gui) allFilesStaged(files []*commands.File) bool {
	for _, file := range files {
		if file.HasUnstagedChanges {
			return false
		}
	}
	return true
}

func (gui *Gui) focusAndSelectFile() error {
	return gui.selectFile(false)
}

func (gui *Gui) handleStageAll(g *gocui.Gui, v *gocui.View) error {
	var err error
	if gui.allFilesStaged(gui.State.Files) {
		err = gui.GitCommand.UnstageAll()
	} else {
		err = gui.GitCommand.StageAll()
	}
	if err != nil {
		_ = gui.surfaceError(err)
	}

	if err := gui.refreshSidePanels(refreshOptions{scope: []int{FILES}}); err != nil {
		return err
	}

	return gui.selectFile(false)
}

func (gui *Gui) handleIgnoreFile(g *gocui.Gui, v *gocui.View) error {
<<<<<<< HEAD
	file, dir, err := gui.getSelectedDirOrFile()
	if err != nil {
		return gui.surfaceError(err)
	}

	if file != nil {
		if file.Tracked {
			return gui.ask(askOpts{
				returnToView:       gui.g.CurrentView(),
				returnFocusOnClose: true,
				title:              gui.Tr.SLocalize("IgnoreTracked"),
				prompt:             gui.Tr.SLocalize("IgnoreTrackedPrompt"),
				handleConfirm: func() error {
					if err := gui.GitCommand.Ignore(file.Name); err != nil {
						return err
					}
					if err := gui.GitCommand.RemoveTrackedFiles(file.Name); err != nil {
						return err
					}
					return gui.refreshSidePanels(refreshOptions{scope: []int{FILES}})
				},
			})
		}
=======
	file := gui.getSelectedFile()
	if file == nil {
		return nil
	}

	if file.Tracked {
		return gui.ask(askOpts{
			title:  gui.Tr.SLocalize("IgnoreTracked"),
			prompt: gui.Tr.SLocalize("IgnoreTrackedPrompt"),
			handleConfirm: func() error {
				if err := gui.GitCommand.Ignore(file.Name); err != nil {
					return err
				}
				if err := gui.GitCommand.RemoveTrackedFiles(file.Name); err != nil {
					return err
				}
				return gui.refreshSidePanels(refreshOptions{scope: []int{FILES}})
			},
		})
	}
>>>>>>> d2d88fe6

		if err := gui.GitCommand.Ignore(file.Name); err != nil {
			return gui.surfaceError(err)
		}
	} else if dir != nil {
		if dir.Tracked {
			return gui.ask(askOpts{
				returnToView:       gui.g.CurrentView(),
				returnFocusOnClose: true,
				title:              gui.Tr.SLocalize("IgnoreTracked"),
				prompt:             gui.Tr.SLocalize("IgnoreTrackedPrompt"),
				handleConfirm: func() error {
					if err := gui.GitCommand.Ignore(dir.AbsolutePath()); err != nil {
						return err
					}
					if err := gui.GitCommand.RemoveTrackedFiles(dir.AbsolutePath()); err != nil {
						return err
					}
					return gui.refreshSidePanels(refreshOptions{scope: []int{FILES}})
				},
			})
		}

		if err := gui.GitCommand.Ignore(dir.AbsolutePath()); err != nil {
			return gui.surfaceError(err)
		}
	}

	return gui.refreshSidePanels(refreshOptions{scope: []int{FILES}})
}

func (gui *Gui) handleWIPCommitPress(g *gocui.Gui, filesView *gocui.View) error {
	skipHookPreifx := gui.Config.GetUserConfig().GetString("git.skipHookPrefix")
	if skipHookPreifx == "" {
		return gui.createErrorPanel(gui.Tr.SLocalize("SkipHookPrefixNotConfigured"))
	}

	gui.renderStringSync("commitMessage", skipHookPreifx)
	if err := gui.getCommitMessageView().SetCursor(len(skipHookPreifx), 0); err != nil {
		return err
	}

	return gui.handleCommitPress()
}

func (gui *Gui) handleCommitPress() error {
	if len(gui.stagedFiles()) == 0 {
		return gui.promptToStageAllAndRetry(func() error {
			return gui.handleCommitPress()
		})
	}

	commitMessageView := gui.getCommitMessageView()
	prefixPattern := gui.Config.GetUserConfig().GetString("git.commitPrefixes." + utils.GetCurrentRepoName() + ".pattern")
	prefixReplace := gui.Config.GetUserConfig().GetString("git.commitPrefixes." + utils.GetCurrentRepoName() + ".replace")
	if len(prefixPattern) > 0 && len(prefixReplace) > 0 {
		rgx, err := regexp.Compile(prefixPattern)
		if err != nil {
			return gui.createErrorPanel(fmt.Sprintf("%s: %s", gui.Tr.SLocalize("commitPrefixPatternError"), err.Error()))
		}
		prefix := rgx.ReplaceAllString(gui.getCheckedOutBranch().Name, prefixReplace)
		gui.renderString("commitMessage", prefix)
		if err := commitMessageView.SetCursor(len(prefix), 0); err != nil {
			return err
		}
	}

	gui.g.Update(func(g *gocui.Gui) error {
		if err := gui.switchContext(gui.Contexts.CommitMessage.Context); err != nil {
			return err
		}

		gui.RenderCommitLength()
		return nil
	})
	return nil
}

func (gui *Gui) promptToStageAllAndRetry(retry func() error) error {
	return gui.ask(askOpts{
		title:  gui.Tr.SLocalize("NoFilesStagedTitle"),
		prompt: gui.Tr.SLocalize("NoFilesStagedPrompt"),
		handleConfirm: func() error {
			if err := gui.GitCommand.StageAll(); err != nil {
				return gui.surfaceError(err)
			}
			if err := gui.refreshFiles(); err != nil {
				return gui.surfaceError(err)
			}

			return retry()
		},
	})
}

func (gui *Gui) handleAmendCommitPress() error {
	if len(gui.stagedFiles()) == 0 {
		return gui.promptToStageAllAndRetry(func() error {
			return gui.handleAmendCommitPress()
		})
	}

	if len(gui.State.Commits) == 0 {
		return gui.createErrorPanel(gui.Tr.SLocalize("NoCommitToAmend"))
	}

	return gui.ask(askOpts{
		title:  strings.Title(gui.Tr.SLocalize("AmendLastCommit")),
		prompt: gui.Tr.SLocalize("SureToAmend"),
		handleConfirm: func() error {
			ok, err := gui.runSyncOrAsyncCommand(gui.GitCommand.AmendHead())
			if err != nil {
				return err
			}
			if !ok {
				return nil
			}

			return gui.refreshSidePanels(refreshOptions{mode: ASYNC})
		},
	})
}

// handleCommitEditorPress - handle when the user wants to commit changes via
// their editor rather than via the popup panel
func (gui *Gui) handleCommitEditorPress() error {
	if len(gui.stagedFiles()) == 0 {
		return gui.promptToStageAllAndRetry(func() error {
			return gui.handleCommitEditorPress()
		})
	}

	gui.PrepareSubProcess("git", "commit")
	return nil
}

// PrepareSubProcess - prepare a subprocess for execution and tell the gui to switch to it
func (gui *Gui) PrepareSubProcess(commands ...string) {
	gui.SubProcess = gui.GitCommand.PrepareCommitSubProcess()
	gui.g.Update(func(g *gocui.Gui) error {
		return gui.Errors.ErrSubProcess
	})
}

func (gui *Gui) editFile(filename string) error {
	_, err := gui.runSyncOrAsyncCommand(gui.OSCommand.EditFile(filename))
	return err
}

func (gui *Gui) handleFileEdit(g *gocui.Gui, v *gocui.View) error {
<<<<<<< HEAD
	file, dir, err := gui.getSelectedDirOrFile()
	if err != nil {
		return gui.surfaceError(err)
=======
	file := gui.getSelectedFile()
	if file == nil {
		return nil
>>>>>>> d2d88fe6
	}

	if file != nil {
		return gui.editFile(file.Name)
	}
	if dir != nil {
		return gui.editFile(dir.AbsolutePath())
	}
	return nil
}

func (gui *Gui) handleFileOpen(g *gocui.Gui, v *gocui.View) error {
<<<<<<< HEAD
	file, _, err := gui.getSelectedDirOrFile()
	if err != nil {
		return gui.surfaceError(err)
=======
	file := gui.getSelectedFile()
	if file == nil {
		return nil
>>>>>>> d2d88fe6
	}
	return gui.openFile(file.Name)
}

func (gui *Gui) handleRefreshFiles(g *gocui.Gui, v *gocui.View) error {
	return gui.refreshSidePanels(refreshOptions{scope: []int{FILES}})
}

func (gui *Gui) refreshStateFiles() error {
	// keep track of where the cursor is currently and the current file names
	// when we refresh, go looking for a matching name
	// move the cursor to there.
<<<<<<< HEAD
	selectedFile, _, _ := gui.getSelectedDirOrFile()
=======
	selectedFile := gui.getSelectedFile()
>>>>>>> d2d88fe6

	// get files to stage
	files := gui.GitCommand.GetStatusFiles(commands.GetStatusFileOptions{})
	dir := commands.FilesToTree(gui.Log, files)

	gui.State.ExtensiveFiles = dir
	gui.State.Files = gui.GitCommand.MergeStatusFiles(gui.State.Files, files, selectedFile)

	if err := gui.fileWatcher.addFilesToFileWatcher(files); err != nil {
		return err
	}

	// let's try to find our file again and move the cursor to that
	for idx, f := range gui.State.Files {
		if selectedFile != nil && f.Matches(selectedFile) {
			gui.State.Panels.Files.SelectedLineIdx = idx
			break
		}
	}

<<<<<<< HEAD
	gui.refreshSelected(&gui.State.Panels.ExtensiveFiles.Selected, dir, 0)
	gui.refreshSelectedLine(&gui.State.Panels.Files.SelectedLine, len(gui.State.Files))
=======
	gui.refreshSelectedLine(gui.State.Panels.Files, len(gui.State.Files))
>>>>>>> d2d88fe6
	return nil
}

func (gui *Gui) handlePullFiles(g *gocui.Gui, v *gocui.View) error {
	if gui.popupPanelFocused() {
		return nil
	}

	currentBranch := gui.currentBranch()
	if currentBranch == nil {
		// need to wait for branches to refresh
		return nil
	}

	// if we have no upstream branch we need to set that first
	if currentBranch.Pullables == "?" {
		// see if we have this branch in our config with an upstream
		conf, err := gui.GitCommand.Repo.Config()
		if err != nil {
			return gui.surfaceError(err)
		}
		for branchName, branch := range conf.Branches {
			if branchName == currentBranch.Name {
				return gui.pullFiles(PullFilesOptions{RemoteName: branch.Remote, BranchName: branch.Name})
			}
		}

		return gui.prompt(gui.Tr.SLocalize("EnterUpstream"), "origin/"+currentBranch.Name, func(upstream string) error {
			if err := gui.GitCommand.SetUpstreamBranch(upstream); err != nil {
				errorMessage := err.Error()
				if strings.Contains(errorMessage, "does not exist") {
					errorMessage = fmt.Sprintf("upstream branch %s not found.\nIf you expect it to exist, you should fetch (with 'f').\nOtherwise, you should push (with 'shift+P')", upstream)
				}
				return gui.createErrorPanel(errorMessage)
			}
			return gui.pullFiles(PullFilesOptions{})
		})
	}

	return gui.pullFiles(PullFilesOptions{})
}

type PullFilesOptions struct {
	RemoteName string
	BranchName string
}

func (gui *Gui) pullFiles(opts PullFilesOptions) error {
	if err := gui.createLoaderPanel(gui.g.CurrentView(), gui.Tr.SLocalize("PullWait")); err != nil {
		return err
	}

	mode := gui.Config.GetUserConfig().GetString("git.pull.mode")

	go gui.pullWithMode(mode, opts)

	return nil
}

func (gui *Gui) pullWithMode(mode string, opts PullFilesOptions) error {
	err := gui.GitCommand.Fetch(
		commands.FetchOptions{
			PromptUserForCredential: gui.promptUserForCredential,
			RemoteName:              opts.RemoteName,
			BranchName:              opts.BranchName,
		},
	)
	gui.handleCredentialsPopup(err)
	if err != nil {
		return gui.refreshSidePanels(refreshOptions{mode: ASYNC})
	}

	switch mode {
	case "rebase":
		err := gui.GitCommand.RebaseBranch("FETCH_HEAD")
		return gui.handleGenericMergeCommandResult(err)
	case "merge":
		err := gui.GitCommand.Merge("FETCH_HEAD", commands.MergeOpts{})
		return gui.handleGenericMergeCommandResult(err)
	case "ff-only":
		err := gui.GitCommand.Merge("FETCH_HEAD", commands.MergeOpts{FastForwardOnly: true})
		return gui.handleGenericMergeCommandResult(err)
	default:
		return gui.createErrorPanel(fmt.Sprintf("git pull mode '%s' unrecognised", mode))
	}
}

func (gui *Gui) pushWithForceFlag(v *gocui.View, force bool, upstream string, args string) error {
	if err := gui.createLoaderPanel(v, gui.Tr.SLocalize("PushWait")); err != nil {
		return err
	}
	go func() {
		branchName := gui.getCheckedOutBranch().Name
		err := gui.GitCommand.Push(branchName, force, upstream, args, gui.promptUserForCredential)
		if err != nil && !force && strings.Contains(err.Error(), "Updates were rejected") {
			gui.ask(askOpts{
				title:  gui.Tr.SLocalize("ForcePush"),
				prompt: gui.Tr.SLocalize("ForcePushPrompt"),
				handleConfirm: func() error {
					return gui.pushWithForceFlag(v, true, upstream, args)
				},
			})

			return
		}
		gui.handleCredentialsPopup(err)
		_ = gui.refreshSidePanels(refreshOptions{mode: ASYNC})
	}()
	return nil
}

func (gui *Gui) pushFiles(g *gocui.Gui, v *gocui.View) error {
	if gui.popupPanelFocused() {
		return nil
	}

	// if we have pullables we'll ask if the user wants to force push
	currentBranch := gui.currentBranch()

	if currentBranch.Pullables == "?" {
		// see if we have this branch in our config with an upstream
		conf, err := gui.GitCommand.Repo.Config()
		if err != nil {
			return gui.surfaceError(err)
		}
		for branchName, branch := range conf.Branches {
			if branchName == currentBranch.Name {
				return gui.pushWithForceFlag(v, false, "", fmt.Sprintf("%s %s", branch.Remote, branchName))
			}
		}

		if gui.GitCommand.PushToCurrent {
			return gui.pushWithForceFlag(v, false, "", "--set-upstream")
<<<<<<< HEAD
=======
		} else {
			return gui.prompt(gui.Tr.SLocalize("EnterUpstream"), "origin "+currentBranch.Name, func(response string) error {
				return gui.pushWithForceFlag(v, false, response, "")
			})
>>>>>>> d2d88fe6
		}

		return gui.prompt(v, gui.Tr.SLocalize("EnterUpstream"), "origin "+currentBranch.Name, func(response string) error {
			return gui.pushWithForceFlag(v, false, response, "")
		})
	} else if currentBranch.Pullables == "0" {
		return gui.pushWithForceFlag(v, false, "", "")
	}

	return gui.ask(askOpts{
		title:  gui.Tr.SLocalize("ForcePush"),
		prompt: gui.Tr.SLocalize("ForcePushPrompt"),
		handleConfirm: func() error {
			return gui.pushWithForceFlag(v, true, "", "")
		},
	})
}

func (gui *Gui) handleSwitchToMerge() error {
<<<<<<< HEAD
	file, dir, err := gui.getSelectedDirOrFile()
	if err != nil {
		if err != gui.Errors.ErrNoFiles {
			return gui.surfaceError(err)
		}
		return nil
	}
	if (file != nil && !file.HasInlineMergeConflicts) || (dir != nil && !dir.HasInlineMergeConflicts) {
=======
	file := gui.getSelectedFile()
	if file == nil {
		return nil
	}

	if !file.HasInlineMergeConflicts {
>>>>>>> d2d88fe6
		return gui.createErrorPanel(gui.Tr.SLocalize("FileNoMergeCons"))
	}

	return gui.switchContext(gui.Contexts.Merging.Context)
}

func (gui *Gui) openFile(filename string) error {
	if err := gui.OSCommand.OpenFile(filename); err != nil {
		return gui.surfaceError(err)
	}
	return nil
}

func (gui *Gui) anyFilesWithMergeConflicts() bool {
	for _, file := range gui.State.Files {
		if file.HasMergeConflicts {
			return true
		}
	}
	return false
}

func (gui *Gui) handleCustomCommand(g *gocui.Gui, v *gocui.View) error {
	return gui.prompt(gui.Tr.SLocalize("CustomCommand"), "", func(command string) error {
		gui.SubProcess = gui.OSCommand.RunCustomCommand(command)
		return gui.Errors.ErrSubProcess
	})
}

func (gui *Gui) handleCreateStashMenu(g *gocui.Gui, v *gocui.View) error {
	menuItems := []*menuItem{
		{
			displayString: gui.Tr.SLocalize("stashAllChanges"),
			onPress: func() error {
				return gui.handleStashSave(gui.GitCommand.StashSave)
			},
		},
		{
			displayString: gui.Tr.SLocalize("stashStagedChanges"),
			onPress: func() error {
				return gui.handleStashSave(gui.GitCommand.StashSaveStagedChanges)
			},
		},
	}

	return gui.createMenu(gui.Tr.SLocalize("stashOptions"), menuItems, createMenuOptions{showCancel: true})
}

func (gui *Gui) handleStashChanges(g *gocui.Gui, v *gocui.View) error {
	return gui.handleStashSave(gui.GitCommand.StashSave)
}

func (gui *Gui) handleCreateResetToUpstreamMenu(g *gocui.Gui, v *gocui.View) error {
	return gui.createResetMenu("@{upstream}")
<<<<<<< HEAD
}

func (gui *Gui) onFilesPanelSearchSelect(selectedLine int) error {
	gui.State.Panels.Files.SelectedLine = selectedLine
	return gui.focusAndSelectFile()
}

func (gui *Gui) isExtensiveView(v *gocui.View) bool {
	return v != nil && v.Name() == "extensiveFiles"
}

func (gui *Gui) selectedFiles(v *gocui.View) (files []*commands.File, err error, hasErr bool) {
	file, dir, err := gui.getSelectedDirOrFile()
	if err != nil {
		return nil, err, true
	}
	if file == nil && dir == nil {
		return nil, nil, true
	}

	if file != nil {
		return []*commands.File{file}, nil, false
	}
	return dir.AllFiles(), nil, false
}

func (gui *Gui) handleExtensiveFilesFocus(v *gocui.View) error {
	if gui.popupPanelFocused() {
		return nil
	}

	cx, cy := v.Cursor()
	_, oy := v.Origin()

	// prevSelectedLine := gui.State.Panels.ExtensiveFiles.Selected
	newSelectedLine := cy - oy

	if newSelectedLine > len(gui.State.Files)-1 || len(utils.Decolorise(gui.State.Files[newSelectedLine].DisplayString)) < cx {
		return gui.selectFile(false)
	}

	gui.State.Panels.Files.SelectedLine = newSelectedLine

	return nil
}

func (gui *Gui) handleCloseExtensiveView(g *gocui.Gui, filesView *gocui.View) error {
	viewNames := []string{
		"status",
		"branches",
		"commits",
		"stash",
		"files", // files needs to be last in this array to give the focus back on files
	}
	var v *gocui.View
	var err error
	for _, viewName := range viewNames {
		v, err = gui.g.SetViewOnTop(viewName)
		if err != nil {
			return err
		}
	}

	err = gui.switchFocus(gui.g.CurrentView(), v)
	if err != nil {
		return err
	}
	return gui.refreshFiles()
}

func (gui *Gui) handleOpenExtensiveView(g *gocui.Gui, filesView *gocui.View) error {
	v, err := gui.g.SetViewOnTop("extensiveFiles")
	if err != nil {
		return err
	}
	err = gui.switchFocus(gui.g.CurrentView(), v)
	if err != nil {
		return err
	}
	return gui.refreshFiles()
}

// handleFilesGoInsideFolder handles the arrow right
func (gui *Gui) handleFilesGoInsideFolder(g *gocui.Gui, v *gocui.View) error {
	if gui.popupPanelFocused() {
		return nil
	}

	dir := gui.State.ExtensiveFiles
	gui.refreshSelected(&gui.State.Panels.ExtensiveFiles.Selected, dir, 'r')

	return gui.handleExtensiveFileSelect(v, false)
}

// handleFilesGoToFolderParent handles the arrow left
func (gui *Gui) handleFilesGoToFolderParent(g *gocui.Gui, v *gocui.View) error {
	if gui.popupPanelFocused() {
		return nil
	}

	dir := gui.State.ExtensiveFiles
	gui.refreshSelected(&gui.State.Panels.ExtensiveFiles.Selected, dir, 'l')

	return gui.handleExtensiveFileSelect(v, false)
}

// handleFilesNextFileOrFolder handles the arrow down
func (gui *Gui) handleFilesNextFileOrFolder(g *gocui.Gui, v *gocui.View) error {
	if gui.popupPanelFocused() {
		return nil
	}

	dir := gui.State.ExtensiveFiles
	gui.refreshSelected(&gui.State.Panels.ExtensiveFiles.Selected, dir, 'd')

	return gui.handleExtensiveFileSelect(v, false)
}

// handleFilesPrevFileOrFolder handles the arrow up
func (gui *Gui) handleFilesPrevFileOrFolder(g *gocui.Gui, v *gocui.View) error {
	if gui.popupPanelFocused() {
		return nil
	}

	dir := gui.State.ExtensiveFiles
	gui.refreshSelected(&gui.State.Panels.ExtensiveFiles.Selected, dir, 'u')

	return gui.handleExtensiveFileSelect(v, false)
}

func (gui *Gui) handleExtensiveFileSelect(v *gocui.View, alreadySelected bool) error {
	if _, err := gui.g.SetCurrentView(v.Name()); err != nil {
		return err
	}

	file, dir := gui.State.ExtensiveFiles.MatchPath(gui.State.Panels.ExtensiveFiles.Selected)

	y := 0
	if file != nil {
		y = file.GetY()
	} else if dir != nil {
		y = dir.GetY()
	}

	gui.GetExtendedFilesView().FocusPoint(0, y)

	if file != nil {
		if file.HasInlineMergeConflicts {
			return gui.refreshMergePanel()
		}

		content := gui.GitCommand.Diff(file, false, false)
		contentCached := gui.GitCommand.Diff(file, false, true)
		leftContent := content
		if file.HasStagedChanges && file.HasUnstagedChanges {
			gui.State.SplitMainPanel = true
			gui.getMainView().Title = gui.Tr.SLocalize("UnstagedChanges")
			gui.getSecondaryView().Title = gui.Tr.SLocalize("StagedChanges")
		} else {
			gui.State.SplitMainPanel = false
			if file.HasUnstagedChanges {
				leftContent = content
				gui.getMainView().Title = gui.Tr.SLocalize("UnstagedChanges")
			} else {
				leftContent = contentCached
				gui.getMainView().Title = gui.Tr.SLocalize("StagedChanges")
			}
		}

		if alreadySelected {
			gui.g.Update(func(*gocui.Gui) error {
				gui.setViewContent(gui.getMainView(), leftContent)
				return nil
			})
			return nil
		}
	}

	return nil
=======
>>>>>>> d2d88fe6
}<|MERGE_RESOLUTION|>--- conflicted
+++ resolved
@@ -10,7 +10,7 @@
 	"github.com/jesseduffield/lazygit/pkg/utils"
 )
 
-func (gui *Gui) getSelectedDirOrFile() (*commands.File, *commands.Dir, error) {
+func (gui *Gui) getSelectedDirOrFile() (*commands.File, *commands.Dir) {
 	currentView := gui.g.CurrentView()
 	viewNameToCheck := ""
 	if currentView != nil {
@@ -24,52 +24,26 @@
 		selected := gui.State.Panels.ExtensiveFiles.Selected
 		file, dir := gui.State.ExtensiveFiles.MatchPath(selected)
 
-		return file, dir, nil
-	}
-
-<<<<<<< HEAD
+		return file, dir
+	}
+
 	selectedLine := gui.State.Panels.Files.SelectedLine
 	if selectedLine == -1 {
-		return nil, nil, gui.Errors.ErrNoFiles
-	}
-
-	return gui.State.Files[selectedLine], nil, nil
+		return nil, nil
+	}
+
+	return gui.State.Files[selectedLine], nil
 }
 
 func (gui *Gui) selectFile(alreadySelected bool) error {
-	gui.getFilesView().FocusPoint(0, gui.State.Panels.Files.SelectedLine)
-
-	if gui.inDiffMode() {
-		return gui.renderDiff()
-	}
+	gui.getFilesView().FocusPoint(0, gui.State.Panels.Files.SelectedLineIdx)
 
 	v := gui.g.CurrentView()
 	if gui.isExtensiveView(v) {
 		return gui.handleExtensiveFileSelect(v, alreadySelected)
 	}
 
-	file, _, err := gui.getSelectedDirOrFile()
-	if err != nil {
-		if err != gui.Errors.ErrNoFiles {
-			return err
-		}
-		gui.State.SplitMainPanel = false
-		gui.getMainView().Title = ""
-		return gui.newStringTask("main", gui.Tr.SLocalize("NoChangedFiles"))
-=======
-func (gui *Gui) getSelectedFile() *commands.File {
-	selectedLine := gui.State.Panels.Files.SelectedLineIdx
-	if selectedLine == -1 {
-		return nil
-	}
-
-	return gui.State.Files[selectedLine]
-}
-
-func (gui *Gui) selectFile(alreadySelected bool) error {
-	gui.getFilesView().FocusPoint(0, gui.State.Panels.Files.SelectedLineIdx)
-
-	file := gui.getSelectedFile()
+	file, _ := gui.getSelectedDirOrFile()
 	if file == nil {
 		return gui.refreshMainViews(refreshMainOpts{
 			main: &viewUpdateOpts{
@@ -77,7 +51,6 @@
 				task:  gui.createRenderStringTask(gui.Tr.SLocalize("NoChangedFiles")),
 			},
 		})
->>>>>>> d2d88fe6
 	}
 
 	if !alreadySelected {
@@ -125,13 +98,9 @@
 		gui.State.RefreshingFilesMutex.Unlock()
 	}()
 
-<<<<<<< HEAD
 	isExtensiveFiles := gui.isExtensiveView(gui.g.CurrentView())
 
-	selectedFile, selectedDir, _ := gui.getSelectedDirOrFile()
-=======
-	selectedFile := gui.getSelectedFile()
->>>>>>> d2d88fe6
+	selectedFile, selectedDir := gui.getSelectedDirOrFile()
 
 	view := gui.getFilesView()
 	if isExtensiveFiles {
@@ -147,32 +116,20 @@
 	}
 
 	gui.g.Update(func(g *gocui.Gui) error {
-<<<<<<< HEAD
-		view := gui.getFilesView()
-
-		newSelectedFile, newSelectedDir, _ := gui.getSelectedDirOrFile()
+		newSelectedFile, newSelectedDir := gui.getSelectedDirOrFile()
+
 		if isExtensiveFiles {
-			view = gui.GetExtendedFilesView()
 			list := gui.State.ExtensiveFiles.Render(newSelectedFile, newSelectedDir)
 			view.Clear()
 			fmt.Fprint(view, list)
-		} else {
-			list := presentation.GetFileListDisplayStrings(gui.State.Files, gui.State.Diff.Ref)
-			gui.renderDisplayStrings(view, list)
-		}
-
-		if newSelectedFile != nil && (g.CurrentView() == view || (g.CurrentView() == gui.getMainView() && g.CurrentView().Context == "merging")) {
-			return gui.selectFile(selectedFile != nil && newSelectedFile.Name == selectedFile.Name)
-=======
-		if err := gui.Contexts.Files.Context.HandleRender(); err != nil {
+		} else if err := gui.Contexts.Files.Context.HandleRender(); err != nil {
 			return err
 		}
 
-		if g.CurrentView() == filesView || (g.CurrentView() == gui.getMainView() && g.CurrentView().Context == MAIN_MERGING_CONTEXT_KEY) {
+		if g.CurrentView() == view || (g.CurrentView() == gui.getMainView() && g.CurrentView().Context == MAIN_MERGING_CONTEXT_KEY) {
 			newSelectedFile := gui.getSelectedFile()
 			alreadySelected := selectedFile != nil && newSelectedFile != nil && newSelectedFile.Name == selectedFile.Name
 			return gui.selectFile(alreadySelected)
->>>>>>> d2d88fe6
 		}
 
 		return gui.selectFile(
@@ -208,11 +165,7 @@
 }
 
 func (gui *Gui) stageSelectedFile(g *gocui.Gui) error {
-<<<<<<< HEAD
-	file, dir, err := gui.getSelectedDirOrFile()
-	if err != nil {
-		return err
-	}
+	file, dir := gui.getSelectedDirOrFile()
 	if file != nil {
 		return gui.GitCommand.StageFile(file.Name)
 	}
@@ -220,14 +173,6 @@
 		return gui.GitCommand.StageFile(dir.AbsolutePath())
 	}
 	return nil
-=======
-	file := gui.getSelectedFile()
-	if file == nil {
-		return nil
-	}
-
-	return gui.GitCommand.StageFile(file.Name)
->>>>>>> d2d88fe6
 }
 
 func (gui *Gui) handleEnterFile(g *gocui.Gui, v *gocui.View) error {
@@ -235,23 +180,10 @@
 }
 
 func (gui *Gui) enterFile(forceSecondaryFocused bool, selectedLineIdx int) error {
-<<<<<<< HEAD
-	file, _, err := gui.getSelectedDirOrFile()
-	if err != nil {
-		if err != gui.Errors.ErrNoFiles {
-			return err
-		}
-		return nil
-	}
-	if file != nil {
-		return nil
-	}
-=======
-	file := gui.getSelectedFile()
+	file, _ := gui.getSelectedDirOrFile()
 	if file == nil {
 		return nil
 	}
->>>>>>> d2d88fe6
 
 	if file.HasInlineMergeConflicts {
 		return gui.handleSwitchToMerge()
@@ -265,62 +197,43 @@
 }
 
 func (gui *Gui) handleFilePress() error {
-<<<<<<< HEAD
-	file, dir, err := gui.getSelectedDirOrFile()
-	if err != nil {
-		if err == gui.Errors.ErrNoFiles {
-			return nil
-		}
-		return err
-=======
-	file := gui.getSelectedFile()
-	if file == nil {
-		return nil
->>>>>>> d2d88fe6
-	}
-
-	refresh := false
+	file, dir := gui.getSelectedDirOrFile()
+	if file == nil && dir == nil {
+		return nil
+	}
+
 	if file != nil {
-		refresh = true
 		if file.HasInlineMergeConflicts {
 			return gui.handleSwitchToMerge()
 		}
 
-<<<<<<< HEAD
 		if file.HasUnstagedChanges {
-			err = gui.GitCommand.StageFile(file.Name)
+			if err := gui.GitCommand.StageFile(file.Name); err != nil {
+				return gui.surfaceError(err)
+			}
 		} else {
-			err = gui.GitCommand.UnStageFile(file.Name, file.Tracked)
-		}
-		if err != nil {
-			return gui.surfaceError(err)
-		}
-	} else if dir != nil {
-		refresh = true
+			if err := gui.GitCommand.UnStageFile(file.Name, file.Tracked); err != nil {
+				return gui.surfaceError(err)
+			}
+		}
+	} else {
 		if dir.HasInlineMergeConflicts {
 			return gui.handleSwitchToMerge()
 		}
 
 		if dir.HasUnstagedChanges {
-			err = gui.GitCommand.StageFile(dir.AbsolutePath())
+			if err := gui.GitCommand.StageFile(dir.AbsolutePath()); err != nil {
+				return gui.surfaceError(err)
+			}
 		} else {
-			err = gui.GitCommand.UnStageFile(dir.AbsolutePath(), dir.Tracked)
-=======
-	if file.HasUnstagedChanges {
-		if err := gui.GitCommand.StageFile(file.Name); err != nil {
-			return gui.surfaceError(err)
-		}
-	} else {
-		if err := gui.GitCommand.UnStageFile(file.Name, file.Tracked); err != nil {
-			return gui.surfaceError(err)
->>>>>>> d2d88fe6
-		}
-	}
-
-	if refresh {
-		if err := gui.refreshSidePanels(refreshOptions{scope: []int{FILES}}); err != nil {
-			return err
-		}
+			if err := gui.GitCommand.UnStageFile(dir.AbsolutePath(), dir.Tracked); err != nil {
+				return gui.surfaceError(err)
+			}
+		}
+	}
+
+	if err := gui.refreshSidePanels(refreshOptions{scope: []int{FILES}}); err != nil {
+		return err
 	}
 
 	return gui.selectFile(true)
@@ -358,19 +271,16 @@
 }
 
 func (gui *Gui) handleIgnoreFile(g *gocui.Gui, v *gocui.View) error {
-<<<<<<< HEAD
-	file, dir, err := gui.getSelectedDirOrFile()
-	if err != nil {
-		return gui.surfaceError(err)
+	file, dir := gui.getSelectedDirOrFile()
+	if file == nil && dir == nil {
+		return nil
 	}
 
 	if file != nil {
 		if file.Tracked {
 			return gui.ask(askOpts{
-				returnToView:       gui.g.CurrentView(),
-				returnFocusOnClose: true,
-				title:              gui.Tr.SLocalize("IgnoreTracked"),
-				prompt:             gui.Tr.SLocalize("IgnoreTrackedPrompt"),
+				title:  gui.Tr.SLocalize("IgnoreTracked"),
+				prompt: gui.Tr.SLocalize("IgnoreTrackedPrompt"),
 				handleConfirm: func() error {
 					if err := gui.GitCommand.Ignore(file.Name); err != nil {
 						return err
@@ -382,28 +292,6 @@
 				},
 			})
 		}
-=======
-	file := gui.getSelectedFile()
-	if file == nil {
-		return nil
-	}
-
-	if file.Tracked {
-		return gui.ask(askOpts{
-			title:  gui.Tr.SLocalize("IgnoreTracked"),
-			prompt: gui.Tr.SLocalize("IgnoreTrackedPrompt"),
-			handleConfirm: func() error {
-				if err := gui.GitCommand.Ignore(file.Name); err != nil {
-					return err
-				}
-				if err := gui.GitCommand.RemoveTrackedFiles(file.Name); err != nil {
-					return err
-				}
-				return gui.refreshSidePanels(refreshOptions{scope: []int{FILES}})
-			},
-		})
-	}
->>>>>>> d2d88fe6
 
 		if err := gui.GitCommand.Ignore(file.Name); err != nil {
 			return gui.surfaceError(err)
@@ -411,10 +299,8 @@
 	} else if dir != nil {
 		if dir.Tracked {
 			return gui.ask(askOpts{
-				returnToView:       gui.g.CurrentView(),
-				returnFocusOnClose: true,
-				title:              gui.Tr.SLocalize("IgnoreTracked"),
-				prompt:             gui.Tr.SLocalize("IgnoreTrackedPrompt"),
+				title:  gui.Tr.SLocalize("IgnoreTracked"),
+				prompt: gui.Tr.SLocalize("IgnoreTrackedPrompt"),
 				handleConfirm: func() error {
 					if err := gui.GitCommand.Ignore(dir.AbsolutePath()); err != nil {
 						return err
@@ -554,17 +440,7 @@
 }
 
 func (gui *Gui) handleFileEdit(g *gocui.Gui, v *gocui.View) error {
-<<<<<<< HEAD
-	file, dir, err := gui.getSelectedDirOrFile()
-	if err != nil {
-		return gui.surfaceError(err)
-=======
-	file := gui.getSelectedFile()
-	if file == nil {
-		return nil
->>>>>>> d2d88fe6
-	}
-
+	file, dir := gui.getSelectedDirOrFile()
 	if file != nil {
 		return gui.editFile(file.Name)
 	}
@@ -575,15 +451,9 @@
 }
 
 func (gui *Gui) handleFileOpen(g *gocui.Gui, v *gocui.View) error {
-<<<<<<< HEAD
-	file, _, err := gui.getSelectedDirOrFile()
-	if err != nil {
-		return gui.surfaceError(err)
-=======
-	file := gui.getSelectedFile()
+	file, _ := gui.getSelectedDirOrFile()
 	if file == nil {
 		return nil
->>>>>>> d2d88fe6
 	}
 	return gui.openFile(file.Name)
 }
@@ -596,11 +466,7 @@
 	// keep track of where the cursor is currently and the current file names
 	// when we refresh, go looking for a matching name
 	// move the cursor to there.
-<<<<<<< HEAD
-	selectedFile, _, _ := gui.getSelectedDirOrFile()
-=======
-	selectedFile := gui.getSelectedFile()
->>>>>>> d2d88fe6
+	selectedFile, _ := gui.getSelectedDirOrFile()
 
 	// get files to stage
 	files := gui.GitCommand.GetStatusFiles(commands.GetStatusFileOptions{})
@@ -621,12 +487,8 @@
 		}
 	}
 
-<<<<<<< HEAD
 	gui.refreshSelected(&gui.State.Panels.ExtensiveFiles.Selected, dir, 0)
-	gui.refreshSelectedLine(&gui.State.Panels.Files.SelectedLine, len(gui.State.Files))
-=======
 	gui.refreshSelectedLine(gui.State.Panels.Files, len(gui.State.Files))
->>>>>>> d2d88fe6
 	return nil
 }
 
@@ -760,16 +622,9 @@
 
 		if gui.GitCommand.PushToCurrent {
 			return gui.pushWithForceFlag(v, false, "", "--set-upstream")
-<<<<<<< HEAD
-=======
-		} else {
-			return gui.prompt(gui.Tr.SLocalize("EnterUpstream"), "origin "+currentBranch.Name, func(response string) error {
-				return gui.pushWithForceFlag(v, false, response, "")
-			})
->>>>>>> d2d88fe6
-		}
-
-		return gui.prompt(v, gui.Tr.SLocalize("EnterUpstream"), "origin "+currentBranch.Name, func(response string) error {
+		}
+
+		return gui.prompt(gui.Tr.SLocalize("EnterUpstream"), "origin "+currentBranch.Name, func(response string) error {
 			return gui.pushWithForceFlag(v, false, response, "")
 		})
 	} else if currentBranch.Pullables == "0" {
@@ -786,23 +641,12 @@
 }
 
 func (gui *Gui) handleSwitchToMerge() error {
-<<<<<<< HEAD
-	file, dir, err := gui.getSelectedDirOrFile()
-	if err != nil {
-		if err != gui.Errors.ErrNoFiles {
-			return gui.surfaceError(err)
-		}
-		return nil
-	}
+	file, dir := gui.getSelectedDirOrFile()
+	if file == nil && dir == nil {
+		return nil
+	}
+
 	if (file != nil && !file.HasInlineMergeConflicts) || (dir != nil && !dir.HasInlineMergeConflicts) {
-=======
-	file := gui.getSelectedFile()
-	if file == nil {
-		return nil
-	}
-
-	if !file.HasInlineMergeConflicts {
->>>>>>> d2d88fe6
 		return gui.createErrorPanel(gui.Tr.SLocalize("FileNoMergeCons"))
 	}
 
@@ -857,31 +701,10 @@
 
 func (gui *Gui) handleCreateResetToUpstreamMenu(g *gocui.Gui, v *gocui.View) error {
 	return gui.createResetMenu("@{upstream}")
-<<<<<<< HEAD
-}
-
-func (gui *Gui) onFilesPanelSearchSelect(selectedLine int) error {
-	gui.State.Panels.Files.SelectedLine = selectedLine
-	return gui.focusAndSelectFile()
 }
 
 func (gui *Gui) isExtensiveView(v *gocui.View) bool {
 	return v != nil && v.Name() == "extensiveFiles"
-}
-
-func (gui *Gui) selectedFiles(v *gocui.View) (files []*commands.File, err error, hasErr bool) {
-	file, dir, err := gui.getSelectedDirOrFile()
-	if err != nil {
-		return nil, err, true
-	}
-	if file == nil && dir == nil {
-		return nil, nil, true
-	}
-
-	if file != nil {
-		return []*commands.File{file}, nil, false
-	}
-	return dir.AllFiles(), nil, false
 }
 
 func (gui *Gui) handleExtensiveFilesFocus(v *gocui.View) error {
@@ -1037,6 +860,4 @@
 	}
 
 	return nil
-=======
->>>>>>> d2d88fe6
 }