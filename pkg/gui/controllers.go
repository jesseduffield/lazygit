package gui

import (
	"strings"

	"github.com/jesseduffield/gocui"
	"github.com/jesseduffield/lazygit/pkg/commands/models"
	"github.com/jesseduffield/lazygit/pkg/gui/controllers"
	"github.com/jesseduffield/lazygit/pkg/gui/controllers/helpers"
	"github.com/jesseduffield/lazygit/pkg/gui/services/custom_commands"
<<<<<<< HEAD
	"github.com/jesseduffield/lazygit/pkg/snake"
=======
	"github.com/jesseduffield/lazygit/pkg/gui/status"
	"github.com/jesseduffield/lazygit/pkg/gui/types"
>>>>>>> af97bf48
)

func (gui *Gui) Helpers() *helpers.Helpers {
	return gui.helpers
}

func (gui *Gui) resetHelpersAndControllers() {
	helperCommon := gui.c
	refsHelper := helpers.NewRefsHelper(helperCommon)

	rebaseHelper := helpers.NewMergeAndRebaseHelper(helperCommon, refsHelper)
	suggestionsHelper := helpers.NewSuggestionsHelper(helperCommon)

	setCommitSummary := gui.getCommitMessageSetTextareaTextFn(func() *gocui.View { return gui.Views.CommitMessage })
	setCommitDescription := gui.getCommitMessageSetTextareaTextFn(func() *gocui.View { return gui.Views.CommitDescription })
	getCommitSummary := func() string {
		return strings.TrimSpace(gui.Views.CommitMessage.TextArea.GetContent())
	}

<<<<<<< HEAD
	rebaseHelper := helpers.NewMergeAndRebaseHelper(helperCommon, gui.State.Contexts, gui.git, refsHelper)
	suggestionsHelper := helpers.NewSuggestionsHelper(helperCommon, model, gui.refreshSuggestions)
	setCommitSummary := gui.getCommitMessageSetTextareaTextFn(func() *gocui.View { return gui.Views.CommitMessage })
	setCommitDescription := gui.getCommitMessageSetTextareaTextFn(func() *gocui.View { return gui.Views.CommitDescription })
	getCommitSummary := func() string {
		return strings.TrimSpace(gui.Views.CommitMessage.TextArea.GetContent())
	}

=======
>>>>>>> af97bf48
	getCommitDescription := func() string {
		return strings.TrimSpace(gui.Views.CommitDescription.TextArea.GetContent())
	}
	commitsHelper := helpers.NewCommitsHelper(helperCommon,
<<<<<<< HEAD
		gui.State.Model,
		gui.State.Contexts,
=======
>>>>>>> af97bf48
		getCommitSummary,
		setCommitSummary,
		getCommitDescription,
		setCommitDescription,
<<<<<<< HEAD
		gui.RenderCommitLength,
	)
	gpgHelper := helpers.NewGpgHelper(helperCommon, gui.os, gui.git)
	gui.helpers = &helpers.Helpers{
		Refs:           refsHelper,
		Host:           helpers.NewHostHelper(helperCommon, gui.git),
		PatchBuilding:  helpers.NewPatchBuildingHelper(helperCommon, gui.git, gui.State.Contexts),
		Bisect:         helpers.NewBisectHelper(helperCommon, gui.git),
		Suggestions:    suggestionsHelper,
		Files:          helpers.NewFilesHelper(helperCommon, gui.git, osCommand),
		WorkingTree:    helpers.NewWorkingTreeHelper(helperCommon, gui.git, gui.State.Contexts, refsHelper, model, setCommitSummary, commitsHelper, gpgHelper),
		Tags:           helpers.NewTagsHelper(helperCommon, gui.git),
		GPG:            gpgHelper,
		MergeAndRebase: rebaseHelper,
		MergeConflicts: helpers.NewMergeConflictsHelper(helperCommon, gui.State.Contexts, gui.git),
		CherryPick: helpers.NewCherryPickHelper(
			helperCommon,
			gui.git,
			gui.State.Contexts,
			func() *cherrypicking.CherryPicking { return gui.State.Modes.CherryPicking },
			rebaseHelper,
		),
		Upstream:    helpers.NewUpstreamHelper(helperCommon, model, suggestionsHelper.GetRemoteBranchesSuggestionsFunc),
		AmendHelper: helpers.NewAmendHelper(helperCommon, gui.git, gpgHelper),
		Commits:     commitsHelper,
=======
	)

	gpgHelper := helpers.NewGpgHelper(helperCommon)
	viewHelper := helpers.NewViewHelper(helperCommon, gui.State.Contexts)
	recordDirectoryHelper := helpers.NewRecordDirectoryHelper(helperCommon)
	patchBuildingHelper := helpers.NewPatchBuildingHelper(helperCommon)
	stagingHelper := helpers.NewStagingHelper(helperCommon)
	mergeConflictsHelper := helpers.NewMergeConflictsHelper(helperCommon)
	refreshHelper := helpers.NewRefreshHelper(helperCommon, refsHelper, rebaseHelper, patchBuildingHelper, stagingHelper, mergeConflictsHelper, gui.fileWatcher)
	diffHelper := helpers.NewDiffHelper(helperCommon)
	cherryPickHelper := helpers.NewCherryPickHelper(
		helperCommon,
		rebaseHelper,
	)
	bisectHelper := helpers.NewBisectHelper(helperCommon)
	windowHelper := helpers.NewWindowHelper(helperCommon, viewHelper)
	modeHelper := helpers.NewModeHelper(
		helperCommon,
		diffHelper,
		patchBuildingHelper,
		cherryPickHelper,
		rebaseHelper,
		bisectHelper,
	)
	appStatusHelper := helpers.NewAppStatusHelper(
		helperCommon,
		func() *status.StatusManager { return gui.statusManager },
	)
	gui.helpers = &helpers.Helpers{
		Refs:            refsHelper,
		Host:            helpers.NewHostHelper(helperCommon),
		PatchBuilding:   patchBuildingHelper,
		Staging:         stagingHelper,
		Bisect:          bisectHelper,
		Suggestions:     suggestionsHelper,
		Files:           helpers.NewFilesHelper(helperCommon),
		WorkingTree:     helpers.NewWorkingTreeHelper(helperCommon, refsHelper, commitsHelper, gpgHelper),
		Tags:            helpers.NewTagsHelper(helperCommon),
		GPG:             helpers.NewGpgHelper(helperCommon),
		MergeAndRebase:  rebaseHelper,
		MergeConflicts:  mergeConflictsHelper,
		CherryPick:      cherryPickHelper,
		Upstream:        helpers.NewUpstreamHelper(helperCommon, suggestionsHelper.GetRemoteBranchesSuggestionsFunc),
		AmendHelper:     helpers.NewAmendHelper(helperCommon, gpgHelper),
		Commits:         commitsHelper,
		Snake:           helpers.NewSnakeHelper(helperCommon),
		Diff:            diffHelper,
		Repos:           helpers.NewRecentReposHelper(helperCommon, recordDirectoryHelper, gui.onNewRepo),
		RecordDirectory: recordDirectoryHelper,
		Update:          helpers.NewUpdateHelper(helperCommon, gui.Updater),
		Window:          windowHelper,
		View:            viewHelper,
		Refresh:         refreshHelper,
		Confirmation:    helpers.NewConfirmationHelper(helperCommon),
		Mode:            modeHelper,
		AppStatus:       appStatusHelper,
		WindowArrangement: helpers.NewWindowArrangementHelper(
			gui.c,
			windowHelper,
			modeHelper,
			appStatusHelper,
		),
>>>>>>> af97bf48
	}

	gui.CustomCommandsClient = custom_commands.NewClient(
		helperCommon,
		gui.helpers,
	)

	common := controllers.NewControllerCommon(helperCommon, gui)

	syncController := controllers.NewSyncController(
		common,
	)

	submodulesController := controllers.NewSubmodulesController(common)

	bisectController := controllers.NewBisectController(common)

	commitMessageController := controllers.NewCommitMessageController(
		common,
	)

	commitDescriptionController := controllers.NewCommitDescriptionController(
		common,
	)

	remoteBranchesController := controllers.NewRemoteBranchesController(common)

	menuController := controllers.NewMenuController(common)
	localCommitsController := controllers.NewLocalCommitsController(common, syncController.HandlePull)
	tagsController := controllers.NewTagsController(common)
	filesController := controllers.NewFilesController(
		common,
<<<<<<< HEAD
		gui.enterSubmodule,
		setCommitSummary,
=======
>>>>>>> af97bf48
	)
	mergeConflictsController := controllers.NewMergeConflictsController(common)
	remotesController := controllers.NewRemotesController(
		common,
		func(branches []*models.RemoteBranch) { gui.State.Model.RemoteBranches = branches },
	)
	undoController := controllers.NewUndoController(common)
	globalController := controllers.NewGlobalController(common)
	contextLinesController := controllers.NewContextLinesController(common)
	verticalScrollControllerFactory := controllers.NewVerticalScrollControllerFactory(common, &gui.viewBufferManagerMap)

	branchesController := controllers.NewBranchesController(common)
	gitFlowController := controllers.NewGitFlowController(common)
	filesRemoveController := controllers.NewFilesRemoveController(common)
	stashController := controllers.NewStashController(common)
	commitFilesController := controllers.NewCommitFilesController(common)
	patchExplorerControllerFactory := controllers.NewPatchExplorerControllerFactory(common)
	stagingController := controllers.NewStagingController(common, gui.State.Contexts.Staging, gui.State.Contexts.StagingSecondary, false)
	stagingSecondaryController := controllers.NewStagingController(common, gui.State.Contexts.StagingSecondary, gui.State.Contexts.Staging, true)
	patchBuildingController := controllers.NewPatchBuildingController(common)
	snakeController := controllers.NewSnakeController(common)
	reflogCommitsController := controllers.NewReflogCommitsController(common)
	subCommitsController := controllers.NewSubCommitsController(common)
	statusController := controllers.NewStatusController(common)
	commandLogController := controllers.NewCommandLogController(common)
	confirmationController := controllers.NewConfirmationController(common)
	suggestionsController := controllers.NewSuggestionsController(common)
	jumpToSideWindowController := controllers.NewJumpToSideWindowController(common)

	sideWindowControllerFactory := controllers.NewSideWindowControllerFactory(common)

	// allow for navigating between side window contexts
	for _, context := range []types.Context{
		gui.State.Contexts.Status,
		gui.State.Contexts.Remotes,
		gui.State.Contexts.Tags,
		gui.State.Contexts.Branches,
		gui.State.Contexts.RemoteBranches,
		gui.State.Contexts.Files,
		gui.State.Contexts.Submodules,
		gui.State.Contexts.ReflogCommits,
		gui.State.Contexts.LocalCommits,
		gui.State.Contexts.CommitFiles,
		gui.State.Contexts.SubCommits,
		gui.State.Contexts.Stash,
	} {
		controllers.AttachControllers(context, sideWindowControllerFactory.Create(context))
	}

	setSubCommits := func(commits []*models.Commit) {
		gui.Mutexes.SubCommitsMutex.Lock()
		defer gui.Mutexes.SubCommitsMutex.Unlock()

		gui.State.Model.SubCommits = commits
	}

	for _, context := range []controllers.CanSwitchToSubCommits{
		gui.State.Contexts.Branches,
		gui.State.Contexts.RemoteBranches,
		gui.State.Contexts.Tags,
		gui.State.Contexts.ReflogCommits,
	} {
		controllers.AttachControllers(context, controllers.NewSwitchToSubCommitsController(
			common, setSubCommits, context,
		))
	}

	for _, context := range []controllers.CanSwitchToDiffFiles{
		gui.State.Contexts.LocalCommits,
		gui.State.Contexts.SubCommits,
		gui.State.Contexts.Stash,
	} {
		controllers.AttachControllers(context, controllers.NewSwitchToDiffFilesController(
			common, context, gui.State.Contexts.CommitFiles,
		))
	}

	for _, context := range []controllers.ContainsCommits{
		gui.State.Contexts.LocalCommits,
		gui.State.Contexts.ReflogCommits,
		gui.State.Contexts.SubCommits,
	} {
		controllers.AttachControllers(context, controllers.NewBasicCommitsController(common, context))
	}

	controllers.AttachControllers(gui.State.Contexts.ReflogCommits,
		reflogCommitsController,
	)

	controllers.AttachControllers(gui.State.Contexts.SubCommits,
		subCommitsController,
	)

	// TODO: add scroll controllers for main panels (need to bring some more functionality across for that e.g. reading more from the currently displayed git command)
	controllers.AttachControllers(gui.State.Contexts.Staging,
		stagingController,
		patchExplorerControllerFactory.Create(gui.State.Contexts.Staging),
		verticalScrollControllerFactory.Create(gui.State.Contexts.Staging),
	)

	controllers.AttachControllers(gui.State.Contexts.StagingSecondary,
		stagingSecondaryController,
		patchExplorerControllerFactory.Create(gui.State.Contexts.StagingSecondary),
		verticalScrollControllerFactory.Create(gui.State.Contexts.StagingSecondary),
	)

	controllers.AttachControllers(gui.State.Contexts.CustomPatchBuilder,
		patchBuildingController,
		patchExplorerControllerFactory.Create(gui.State.Contexts.CustomPatchBuilder),
		verticalScrollControllerFactory.Create(gui.State.Contexts.CustomPatchBuilder),
	)

	controllers.AttachControllers(gui.State.Contexts.CustomPatchBuilderSecondary,
		verticalScrollControllerFactory.Create(gui.State.Contexts.CustomPatchBuilder),
	)

	controllers.AttachControllers(gui.State.Contexts.MergeConflicts,
		mergeConflictsController,
	)

	controllers.AttachControllers(gui.State.Contexts.Files,
		filesController,
		filesRemoveController,
	)

	controllers.AttachControllers(gui.State.Contexts.Tags,
		tagsController,
	)

	controllers.AttachControllers(gui.State.Contexts.Submodules,
		submodulesController,
	)

	controllers.AttachControllers(gui.State.Contexts.LocalCommits,
		localCommitsController,
		bisectController,
	)

	controllers.AttachControllers(gui.State.Contexts.Branches,
		branchesController,
		gitFlowController,
	)

	controllers.AttachControllers(gui.State.Contexts.LocalCommits,
		localCommitsController,
		bisectController,
	)

	controllers.AttachControllers(gui.State.Contexts.CommitFiles,
		commitFilesController,
	)

	controllers.AttachControllers(gui.State.Contexts.Remotes,
		remotesController,
	)

	controllers.AttachControllers(gui.State.Contexts.Stash,
		stashController,
	)

	controllers.AttachControllers(gui.State.Contexts.Menu,
		menuController,
	)

	controllers.AttachControllers(gui.State.Contexts.CommitMessage,
		commitMessageController,
	)

	controllers.AttachControllers(gui.State.Contexts.CommitDescription,
		commitDescriptionController,
	)

	controllers.AttachControllers(gui.State.Contexts.RemoteBranches,
		remoteBranchesController,
	)

	controllers.AttachControllers(gui.State.Contexts.Status,
		statusController,
	)

	controllers.AttachControllers(gui.State.Contexts.CommandLog,
		commandLogController,
	)

	controllers.AttachControllers(gui.State.Contexts.Confirmation,
		confirmationController,
	)

	controllers.AttachControllers(gui.State.Contexts.Suggestions,
		suggestionsController,
	)

	controllers.AttachControllers(gui.State.Contexts.Global,
		syncController,
		undoController,
		globalController,
		contextLinesController,
		jumpToSideWindowController,
	)

	controllers.AttachControllers(gui.State.Contexts.Snake,
		snakeController,
	)

	// this must come last so that we've got our click handlers defined against the context
	listControllerFactory := controllers.NewListControllerFactory(common)
	for _, context := range gui.c.Context().AllList() {
		controllers.AttachControllers(context, listControllerFactory.Create(context))
	}
}

func (gui *Gui) getCommitMessageSetTextareaTextFn(getView func() *gocui.View) func(string) {
	return func(text string) {
		// using a getView function so that we don't need to worry about when the view is created
		view := getView()
		view.ClearTextArea()
		view.TextArea.TypeString(text)
		gui.helpers.Confirmation.ResizeCommitMessagePanels()
		view.RenderTextArea()
	}
}<|MERGE_RESOLUTION|>--- conflicted
+++ resolved
@@ -8,12 +8,8 @@
 	"github.com/jesseduffield/lazygit/pkg/gui/controllers"
 	"github.com/jesseduffield/lazygit/pkg/gui/controllers/helpers"
 	"github.com/jesseduffield/lazygit/pkg/gui/services/custom_commands"
-<<<<<<< HEAD
-	"github.com/jesseduffield/lazygit/pkg/snake"
-=======
 	"github.com/jesseduffield/lazygit/pkg/gui/status"
 	"github.com/jesseduffield/lazygit/pkg/gui/types"
->>>>>>> af97bf48
 )
 
 func (gui *Gui) Helpers() *helpers.Helpers {
@@ -33,57 +29,14 @@
 		return strings.TrimSpace(gui.Views.CommitMessage.TextArea.GetContent())
 	}
 
-<<<<<<< HEAD
-	rebaseHelper := helpers.NewMergeAndRebaseHelper(helperCommon, gui.State.Contexts, gui.git, refsHelper)
-	suggestionsHelper := helpers.NewSuggestionsHelper(helperCommon, model, gui.refreshSuggestions)
-	setCommitSummary := gui.getCommitMessageSetTextareaTextFn(func() *gocui.View { return gui.Views.CommitMessage })
-	setCommitDescription := gui.getCommitMessageSetTextareaTextFn(func() *gocui.View { return gui.Views.CommitDescription })
-	getCommitSummary := func() string {
-		return strings.TrimSpace(gui.Views.CommitMessage.TextArea.GetContent())
-	}
-
-=======
->>>>>>> af97bf48
 	getCommitDescription := func() string {
 		return strings.TrimSpace(gui.Views.CommitDescription.TextArea.GetContent())
 	}
 	commitsHelper := helpers.NewCommitsHelper(helperCommon,
-<<<<<<< HEAD
-		gui.State.Model,
-		gui.State.Contexts,
-=======
->>>>>>> af97bf48
 		getCommitSummary,
 		setCommitSummary,
 		getCommitDescription,
 		setCommitDescription,
-<<<<<<< HEAD
-		gui.RenderCommitLength,
-	)
-	gpgHelper := helpers.NewGpgHelper(helperCommon, gui.os, gui.git)
-	gui.helpers = &helpers.Helpers{
-		Refs:           refsHelper,
-		Host:           helpers.NewHostHelper(helperCommon, gui.git),
-		PatchBuilding:  helpers.NewPatchBuildingHelper(helperCommon, gui.git, gui.State.Contexts),
-		Bisect:         helpers.NewBisectHelper(helperCommon, gui.git),
-		Suggestions:    suggestionsHelper,
-		Files:          helpers.NewFilesHelper(helperCommon, gui.git, osCommand),
-		WorkingTree:    helpers.NewWorkingTreeHelper(helperCommon, gui.git, gui.State.Contexts, refsHelper, model, setCommitSummary, commitsHelper, gpgHelper),
-		Tags:           helpers.NewTagsHelper(helperCommon, gui.git),
-		GPG:            gpgHelper,
-		MergeAndRebase: rebaseHelper,
-		MergeConflicts: helpers.NewMergeConflictsHelper(helperCommon, gui.State.Contexts, gui.git),
-		CherryPick: helpers.NewCherryPickHelper(
-			helperCommon,
-			gui.git,
-			gui.State.Contexts,
-			func() *cherrypicking.CherryPicking { return gui.State.Modes.CherryPicking },
-			rebaseHelper,
-		),
-		Upstream:    helpers.NewUpstreamHelper(helperCommon, model, suggestionsHelper.GetRemoteBranchesSuggestionsFunc),
-		AmendHelper: helpers.NewAmendHelper(helperCommon, gui.git, gpgHelper),
-		Commits:     commitsHelper,
-=======
 	)
 
 	gpgHelper := helpers.NewGpgHelper(helperCommon)
@@ -146,7 +99,6 @@
 			modeHelper,
 			appStatusHelper,
 		),
->>>>>>> af97bf48
 	}
 
 	gui.CustomCommandsClient = custom_commands.NewClient(
@@ -179,11 +131,6 @@
 	tagsController := controllers.NewTagsController(common)
 	filesController := controllers.NewFilesController(
 		common,
-<<<<<<< HEAD
-		gui.enterSubmodule,
-		setCommitSummary,
-=======
->>>>>>> af97bf48
 	)
 	mergeConflictsController := controllers.NewMergeConflictsController(common)
 	remotesController := controllers.NewRemotesController(
