--- conflicted
+++ resolved
@@ -62,22 +62,14 @@
 func (gui *Gui) commitMessageEditor(v *gocui.View, key gocui.Key, ch rune, mod gocui.Modifier) bool {
 	matched := gui.handleEditorKeypress(v.TextArea, key, ch, mod, false)
 	v.RenderTextArea()
-<<<<<<< HEAD
-	gui.RenderCommitLength()
-=======
 	gui.c.Contexts().CommitMessage.RenderCommitLength()
->>>>>>> af97bf48
 	return matched
 }
 
 func (gui *Gui) commitDescriptionEditor(v *gocui.View, key gocui.Key, ch rune, mod gocui.Modifier) bool {
 	matched := gui.handleEditorKeypress(v.TextArea, key, ch, mod, true)
 	v.RenderTextArea()
-<<<<<<< HEAD
-	gui.RenderCommitLength()
-=======
 	gui.c.Contexts().CommitMessage.RenderCommitLength()
->>>>>>> af97bf48
 	return matched
 }
 
