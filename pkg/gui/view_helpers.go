--- conflicted
+++ resolved
@@ -140,199 +140,6 @@
 	return nil
 }
 
-<<<<<<< HEAD
-func (gui *Gui) nextView(g *gocui.Gui, v *gocui.View) error {
-	var focusedViewName string
-	cyclableViews := gui.getCyclableViews()
-	if v == nil || v.Name() == cyclableViews[len(cyclableViews)-1] {
-		focusedViewName = cyclableViews[0]
-	} else {
-		// if we're in the commitFiles view we'll act like we're in the commits view
-		viewName := v.Name()
-		if viewName == "commitFiles" {
-			viewName = "commits"
-		}
-		for i := range cyclableViews {
-			if viewName == cyclableViews[i] {
-				focusedViewName = cyclableViews[i+1]
-				break
-			}
-			if i == len(cyclableViews)-1 {
-				message := gui.Tr.TemplateLocalize(
-					"IssntListOfViews",
-					Teml{"name": viewName},
-				)
-				gui.Log.Info(message)
-				return nil
-			}
-		}
-	}
-	focusedView, err := g.View(focusedViewName)
-	if err != nil {
-		panic(err)
-	}
-	if err := gui.resetOrigin(gui.getMainView()); err != nil {
-		return err
-	}
-	return gui.switchFocus(v, focusedView)
-}
-
-func (gui *Gui) previousView(g *gocui.Gui, v *gocui.View) error {
-	cyclableViews := gui.getCyclableViews()
-	var focusedViewName string
-	if v == nil || v.Name() == cyclableViews[0] {
-		focusedViewName = cyclableViews[len(cyclableViews)-1]
-	} else {
-		// if we're in the commitFiles view we'll act like we're in the commits view
-		viewName := v.Name()
-		if viewName == "commitFiles" {
-			viewName = "commits"
-		}
-		for i := range cyclableViews {
-			if viewName == cyclableViews[i] {
-				focusedViewName = cyclableViews[i-1] // TODO: make this work properly
-				break
-			}
-			if i == len(cyclableViews)-1 {
-				message := gui.Tr.TemplateLocalize(
-					"IssntListOfViews",
-					Teml{"name": viewName},
-				)
-				gui.Log.Info(message)
-				return nil
-			}
-		}
-	}
-	focusedView, err := g.View(focusedViewName)
-	if err != nil {
-		panic(err)
-	}
-	if err := gui.resetOrigin(gui.getMainView()); err != nil {
-		return err
-	}
-	return gui.switchFocus(v, focusedView)
-}
-
-func (gui *Gui) newLineFocused(v *gocui.View) error {
-	switch v.Name() {
-	case "menu":
-		return gui.handleMenuSelect()
-	case "status":
-		return gui.handleStatusSelect()
-	case "files":
-		return gui.focusAndSelectFile()
-	case "extensiveFiles":
-		return gui.handleExtensiveFileSelect(v, false)
-	case "branches":
-		branchesView := gui.getBranchesView()
-		switch branchesView.Context {
-		case "local-branches":
-			return gui.handleBranchSelect()
-		case "remotes":
-			return gui.handleRemoteSelect()
-		case "remote-branches":
-			return gui.handleRemoteBranchSelect()
-		case "tags":
-			return gui.handleTagSelect()
-		default:
-			return errors.New("unknown branches panel context: " + branchesView.Context)
-		}
-	case "commits":
-		return gui.handleCommitSelect()
-	case "commitFiles":
-		return gui.handleCommitFileSelect()
-	case "stash":
-		return gui.handleStashEntrySelect()
-	case "confirmation":
-		return nil
-	case "commitMessage":
-		return gui.handleCommitFocused()
-	case "credentials":
-		return gui.handleCredentialsViewFocused()
-	case "main":
-		if gui.State.MainContext == "merging" {
-			return gui.refreshMergePanel()
-		}
-		v.Highlight = false
-		return nil
-	case "search":
-		return nil
-	default:
-		panic(gui.Tr.SLocalize("NoViewMachingNewLineFocusedSwitchStatement"))
-	}
-}
-
-func (gui *Gui) returnFocus(v *gocui.View) error {
-	previousView, err := gui.g.View(gui.State.PreviousView)
-	if err != nil {
-		// always fall back to files view if there's no 'previous' view stored
-		previousView, err = gui.g.View("files")
-		if err != nil {
-			gui.Log.Error(err)
-		}
-	}
-	return gui.switchFocus(v, previousView)
-}
-
-func (gui *Gui) goToSideView(sideViewName string) func(g *gocui.Gui, v *gocui.View) error {
-	return func(g *gocui.Gui, v *gocui.View) error {
-		view, err := g.View(sideViewName)
-		if err != nil {
-			gui.Log.Error(err)
-			return nil
-		}
-		err = gui.closePopupPanels()
-		if err != nil {
-			gui.Log.Error(err)
-			return nil
-		}
-		return gui.switchFocus(nil, view)
-	}
-}
-
-func (gui *Gui) closePopupPanels() error {
-	gui.onNewPopupPanel()
-	err := gui.closeConfirmationPrompt(true)
-	if err != nil {
-		gui.Log.Error(err)
-		return err
-	}
-	return nil
-}
-
-// pass in oldView = nil if you don't want to be able to return to your old view
-// TODO: move some of this logic into our onFocusLost and onFocus hooks
-func (gui *Gui) switchFocus(oldView, newView *gocui.View) error {
-	// we assume we'll never want to return focus to a popup panel i.e.
-	// we should never stack popup panels
-	if oldView != nil && !gui.isPopupPanel(oldView.Name()) {
-		gui.State.PreviousView = oldView.Name()
-	}
-
-	gui.Log.Info("setting highlight to true for view" + newView.Name())
-	message := gui.Tr.TemplateLocalize(
-		"newFocusedViewIs",
-		Teml{"newFocusedView": newView.Name()},
-	)
-	gui.Log.Info(message)
-	if _, err := gui.g.SetCurrentView(newView.Name()); err != nil {
-		return err
-	}
-	if _, err := gui.g.SetViewOnTop(newView.Name()); err != nil {
-		return err
-	}
-
-	gui.g.Cursor = newView.Editable
-
-	if err := gui.renderPanelOptions(); err != nil {
-		return err
-	}
-
-	return gui.newLineFocused(newView)
-}
-
-=======
->>>>>>> d2d88fe6
 func (gui *Gui) resetOrigin(v *gocui.View) error {
 	_ = v.SetCursor(0, 0)
 	return v.SetOrigin(0, 0)
@@ -638,38 +445,6 @@
 	return gui.isPopupPanel(gui.currentViewName())
 }
 
-<<<<<<< HEAD
-func (gui *Gui) popupOrAdvancedPanelFocused() bool {
-	viewName := gui.currentViewName()
-	return gui.isAdvancedView(viewName) || gui.isPopupPanel(viewName)
-}
-
-func (gui *Gui) handleClick(v *gocui.View, itemCount int, selectedLine *int, handleSelect func(*gocui.Gui, *gocui.View) error) error {
-	if gui.popupPanelFocused() && v != nil && !gui.isPopupPanel(v.Name()) {
-		return nil
-	}
-
-	if _, err := gui.g.SetCurrentView(v.Name()); err != nil {
-		return err
-	}
-
-	newSelectedLine := v.SelectedLineIdx()
-
-	if newSelectedLine < 0 {
-		newSelectedLine = 0
-	}
-
-	if newSelectedLine > itemCount-1 {
-		newSelectedLine = itemCount - 1
-	}
-
-	*selectedLine = newSelectedLine
-
-	return handleSelect(gui.g, v)
-}
-
-=======
->>>>>>> d2d88fe6
 // often gocui wants functions in the form `func(g *gocui.Gui, v *gocui.View) error`
 // but sometimes we just have a function that returns an error, so this is a
 // convenience wrapper to give gocui what it wants.
