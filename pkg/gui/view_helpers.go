package gui

import (
	"github.com/jesseduffield/gocui"
	"github.com/jesseduffield/lazygit/pkg/gui/types"
	"github.com/jesseduffield/lazygit/pkg/tasks"
	"github.com/jesseduffield/lazygit/pkg/utils"
	"github.com/spkg/bom"
)

func (gui *Gui) resetViewOrigin(v *gocui.View) {
	if err := v.SetCursor(0, 0); err != nil {
		gui.Log.Error(err)
	}

	if err := v.SetOrigin(0, 0); err != nil {
		gui.Log.Error(err)
	}
}

// Returns the number of lines that we should read initially from a cmd task so
// that the scrollbar has the correct size, along with the number of lines after
// which the view is filled and we can do a first refresh.
func (gui *Gui) linesToReadFromCmdTask(v *gocui.View) tasks.LinesToRead {
	_, height := v.Size()
	_, oy := v.Origin()

	linesForFirstRefresh := height + oy + 10

	// We want to read as many lines initially as necessary to let the
	// scrollbar go to its minimum height, so that the scrollbar thumb doesn't
	// change size as you scroll down.
	minScrollbarHeight := 2
	linesToReadForAccurateScrollbar := height*(height-1)/minScrollbarHeight + oy

	// However, cap it at some arbitrary max limit, so that we don't get
	// performance problems for huge monitors or tiny font sizes
	if linesToReadForAccurateScrollbar > 5000 {
		linesToReadForAccurateScrollbar = 5000
	}

	return tasks.LinesToRead{
		Total:               linesToReadForAccurateScrollbar,
		InitialRefreshAfter: linesForFirstRefresh,
	}
}

func (gui *Gui) cleanString(s string) string {
	output := string(bom.Clean([]byte(s)))
	return utils.NormalizeLinefeeds(output)
}

func (gui *Gui) setViewContent(v *gocui.View, s string) {
	v.SetContent(gui.cleanString(s))
}

func (gui *Gui) currentViewName() string {
	currentView := gui.g.CurrentView()
	if currentView == nil {
		return ""
	}
	return currentView.Name()
}

<<<<<<< HEAD
func (gui *Gui) resizeCurrentPopupPanel() error {
	v := gui.g.CurrentView()
	if v == nil {
		return nil
	}

	c := gui.c.CurrentContext()

	if c == gui.State.Contexts.Menu {
		gui.resizeMenu()
	} else if c == gui.State.Contexts.Confirmation || c == gui.State.Contexts.Suggestions {
		gui.resizeConfirmationPanel()
	} else if c == gui.State.Contexts.CommitMessage || c == gui.State.Contexts.CommitDescription {
		gui.resizeCommitMessagePanels()
	}

	return nil
}

func (gui *Gui) resizeMenu() {
	itemCount := gui.State.Contexts.Menu.GetList().Len()
	offset := 3
	panelWidth := gui.getConfirmationPanelWidth()
	x0, y0, x1, y1 := gui.getPopupPanelDimensionsForContentHeight(panelWidth, itemCount+offset)
	menuBottom := y1 - offset
	_, _ = gui.g.SetView(gui.Views.Menu.Name(), x0, y0, x1, menuBottom, 0)

	tooltipTop := menuBottom + 1
	tooltipHeight := gui.getMessageHeight(true, gui.State.Contexts.Menu.GetSelected().Tooltip, panelWidth) + 2 // plus 2 for the frame
	_, _ = gui.g.SetView(gui.Views.Tooltip.Name(), x0, tooltipTop, x1, tooltipTop+tooltipHeight-1, 0)
}

func (gui *Gui) resizeConfirmationPanel() {
	suggestionsViewHeight := 0
	if gui.Views.Suggestions.Visible {
		suggestionsViewHeight = 11
	}
	panelWidth := gui.getConfirmationPanelWidth()
	prompt := gui.Views.Confirmation.Buffer()
	wrap := true
	if gui.Views.Confirmation.Editable {
		prompt = gui.Views.Confirmation.TextArea.GetContent()
		wrap = false
	}
	panelHeight := gui.getMessageHeight(wrap, prompt, panelWidth) + suggestionsViewHeight
	x0, y0, x1, y1 := gui.getPopupPanelDimensionsAux(panelWidth, panelHeight)
	confirmationViewBottom := y1 - suggestionsViewHeight
	_, _ = gui.g.SetView(gui.Views.Confirmation.Name(), x0, y0, x1, confirmationViewBottom, 0)

	suggestionsViewTop := confirmationViewBottom + 1
	_, _ = gui.g.SetView(gui.Views.Suggestions.Name(), x0, suggestionsViewTop, x1, suggestionsViewTop+suggestionsViewHeight, 0)
}

func (gui *Gui) resizeCommitMessagePanels() {
	panelWidth := gui.getConfirmationPanelWidth()
	content := gui.Views.CommitDescription.TextArea.GetContent()
	summaryViewHeight := 3
	panelHeight := gui.getMessageHeight(false, content, panelWidth)
	minHeight := 7
	if panelHeight < minHeight {
		panelHeight = minHeight
	}
	x0, y0, x1, y1 := gui.getPopupPanelDimensionsAux(panelWidth, panelHeight)

	_, _ = gui.g.SetView(gui.Views.CommitMessage.Name(), x0, y0, x1, y0+summaryViewHeight-1, 0)
	_, _ = gui.g.SetView(gui.Views.CommitDescription.Name(), x0, y0+summaryViewHeight, x1, y1+summaryViewHeight, 0)
}

func (gui *Gui) globalOptionsMap() map[string]string {
	keybindingConfig := gui.c.UserConfig.Keybinding

	return map[string]string{
		fmt.Sprintf("%s/%s", keybindings.Label(keybindingConfig.Universal.ScrollUpMain), keybindings.Label(keybindingConfig.Universal.ScrollDownMain)):                                                                                                               gui.c.Tr.LcScroll,
		fmt.Sprintf("%s %s %s %s", keybindings.Label(keybindingConfig.Universal.PrevBlock), keybindings.Label(keybindingConfig.Universal.NextBlock), keybindings.Label(keybindingConfig.Universal.PrevItem), keybindings.Label(keybindingConfig.Universal.NextItem)): gui.c.Tr.LcNavigate,
		keybindings.Label(keybindingConfig.Universal.Return):         gui.c.Tr.LcCancel,
		keybindings.Label(keybindingConfig.Universal.Quit):           gui.c.Tr.LcQuit,
		keybindings.Label(keybindingConfig.Universal.OptionMenuAlt1): gui.c.Tr.LcMenu,
		fmt.Sprintf("%s-%s", keybindings.Label(keybindingConfig.Universal.JumpToBlock[0]), keybindings.Label(keybindingConfig.Universal.JumpToBlock[len(keybindingConfig.Universal.JumpToBlock)-1])): gui.c.Tr.LcJump,
		fmt.Sprintf("%s/%s", keybindings.Label(keybindingConfig.Universal.ScrollLeft), keybindings.Label(keybindingConfig.Universal.ScrollRight)):                                                    gui.c.Tr.LcScrollLeftRight,
	}
}

func (gui *Gui) isPopupPanel(viewName string) bool {
	return viewName == "commitMessage" || viewName == "confirmation" || viewName == "menu"
}

func (gui *Gui) popupPanelFocused() bool {
	return gui.isPopupPanel(gui.currentViewName())
}

=======
>>>>>>> af97bf48
func (gui *Gui) onViewTabClick(windowName string, tabIndex int) error {
	tabs := gui.viewTabMap()[windowName]
	if len(tabs) == 0 {
		return nil
	}

	viewName := tabs[tabIndex].ViewName

	context, ok := gui.helpers.View.ContextForView(viewName)
	if !ok {
		return nil
	}

	return gui.c.PushContext(context)
}

func (gui *Gui) handleNextTab() error {
	view := getTabbedView(gui)
	if view == nil {
		return nil
	}

	for _, context := range gui.State.Contexts.Flatten() {
		if context.GetViewName() == view.Name() {
			return gui.onViewTabClick(
				context.GetWindowName(),
				utils.ModuloWithWrap(view.TabIndex+1, len(view.Tabs)),
			)
		}
	}

	return nil
}

func (gui *Gui) handlePrevTab() error {
	view := getTabbedView(gui)
	if view == nil {
		return nil
	}

	for _, context := range gui.State.Contexts.Flatten() {
		if context.GetViewName() == view.Name() {
			return gui.onViewTabClick(
				context.GetWindowName(),
				utils.ModuloWithWrap(view.TabIndex-1, len(view.Tabs)),
			)
		}
	}

	return nil
}

func getTabbedView(gui *Gui) *gocui.View {
	// It safe assumption that only static contexts have tabs
	context := gui.c.CurrentStaticContext()
	view, _ := gui.g.View(context.GetViewName())
	return view
}

func (gui *Gui) render() {
	gui.c.OnUIThread(func() error { return nil })
}

// postRefreshUpdate is to be called on a context after the state that it depends on has been refreshed
// if the context's view is set to another context we do nothing.
// if the context's view is the current view we trigger a focus; re-selecting the current item.
func (gui *Gui) postRefreshUpdate(c types.Context) error {
	if err := c.HandleRender(); err != nil {
		return err
	}

	if gui.currentViewName() == c.GetViewName() {
		if err := c.HandleFocus(types.OnFocusOpts{}); err != nil {
			return err
		}
	}

	return nil
}<|MERGE_RESOLUTION|>--- conflicted
+++ resolved
@@ -62,99 +62,6 @@
 	return currentView.Name()
 }
 
-<<<<<<< HEAD
-func (gui *Gui) resizeCurrentPopupPanel() error {
-	v := gui.g.CurrentView()
-	if v == nil {
-		return nil
-	}
-
-	c := gui.c.CurrentContext()
-
-	if c == gui.State.Contexts.Menu {
-		gui.resizeMenu()
-	} else if c == gui.State.Contexts.Confirmation || c == gui.State.Contexts.Suggestions {
-		gui.resizeConfirmationPanel()
-	} else if c == gui.State.Contexts.CommitMessage || c == gui.State.Contexts.CommitDescription {
-		gui.resizeCommitMessagePanels()
-	}
-
-	return nil
-}
-
-func (gui *Gui) resizeMenu() {
-	itemCount := gui.State.Contexts.Menu.GetList().Len()
-	offset := 3
-	panelWidth := gui.getConfirmationPanelWidth()
-	x0, y0, x1, y1 := gui.getPopupPanelDimensionsForContentHeight(panelWidth, itemCount+offset)
-	menuBottom := y1 - offset
-	_, _ = gui.g.SetView(gui.Views.Menu.Name(), x0, y0, x1, menuBottom, 0)
-
-	tooltipTop := menuBottom + 1
-	tooltipHeight := gui.getMessageHeight(true, gui.State.Contexts.Menu.GetSelected().Tooltip, panelWidth) + 2 // plus 2 for the frame
-	_, _ = gui.g.SetView(gui.Views.Tooltip.Name(), x0, tooltipTop, x1, tooltipTop+tooltipHeight-1, 0)
-}
-
-func (gui *Gui) resizeConfirmationPanel() {
-	suggestionsViewHeight := 0
-	if gui.Views.Suggestions.Visible {
-		suggestionsViewHeight = 11
-	}
-	panelWidth := gui.getConfirmationPanelWidth()
-	prompt := gui.Views.Confirmation.Buffer()
-	wrap := true
-	if gui.Views.Confirmation.Editable {
-		prompt = gui.Views.Confirmation.TextArea.GetContent()
-		wrap = false
-	}
-	panelHeight := gui.getMessageHeight(wrap, prompt, panelWidth) + suggestionsViewHeight
-	x0, y0, x1, y1 := gui.getPopupPanelDimensionsAux(panelWidth, panelHeight)
-	confirmationViewBottom := y1 - suggestionsViewHeight
-	_, _ = gui.g.SetView(gui.Views.Confirmation.Name(), x0, y0, x1, confirmationViewBottom, 0)
-
-	suggestionsViewTop := confirmationViewBottom + 1
-	_, _ = gui.g.SetView(gui.Views.Suggestions.Name(), x0, suggestionsViewTop, x1, suggestionsViewTop+suggestionsViewHeight, 0)
-}
-
-func (gui *Gui) resizeCommitMessagePanels() {
-	panelWidth := gui.getConfirmationPanelWidth()
-	content := gui.Views.CommitDescription.TextArea.GetContent()
-	summaryViewHeight := 3
-	panelHeight := gui.getMessageHeight(false, content, panelWidth)
-	minHeight := 7
-	if panelHeight < minHeight {
-		panelHeight = minHeight
-	}
-	x0, y0, x1, y1 := gui.getPopupPanelDimensionsAux(panelWidth, panelHeight)
-
-	_, _ = gui.g.SetView(gui.Views.CommitMessage.Name(), x0, y0, x1, y0+summaryViewHeight-1, 0)
-	_, _ = gui.g.SetView(gui.Views.CommitDescription.Name(), x0, y0+summaryViewHeight, x1, y1+summaryViewHeight, 0)
-}
-
-func (gui *Gui) globalOptionsMap() map[string]string {
-	keybindingConfig := gui.c.UserConfig.Keybinding
-
-	return map[string]string{
-		fmt.Sprintf("%s/%s", keybindings.Label(keybindingConfig.Universal.ScrollUpMain), keybindings.Label(keybindingConfig.Universal.ScrollDownMain)):                                                                                                               gui.c.Tr.LcScroll,
-		fmt.Sprintf("%s %s %s %s", keybindings.Label(keybindingConfig.Universal.PrevBlock), keybindings.Label(keybindingConfig.Universal.NextBlock), keybindings.Label(keybindingConfig.Universal.PrevItem), keybindings.Label(keybindingConfig.Universal.NextItem)): gui.c.Tr.LcNavigate,
-		keybindings.Label(keybindingConfig.Universal.Return):         gui.c.Tr.LcCancel,
-		keybindings.Label(keybindingConfig.Universal.Quit):           gui.c.Tr.LcQuit,
-		keybindings.Label(keybindingConfig.Universal.OptionMenuAlt1): gui.c.Tr.LcMenu,
-		fmt.Sprintf("%s-%s", keybindings.Label(keybindingConfig.Universal.JumpToBlock[0]), keybindings.Label(keybindingConfig.Universal.JumpToBlock[len(keybindingConfig.Universal.JumpToBlock)-1])): gui.c.Tr.LcJump,
-		fmt.Sprintf("%s/%s", keybindings.Label(keybindingConfig.Universal.ScrollLeft), keybindings.Label(keybindingConfig.Universal.ScrollRight)):                                                    gui.c.Tr.LcScrollLeftRight,
-	}
-}
-
-func (gui *Gui) isPopupPanel(viewName string) bool {
-	return viewName == "commitMessage" || viewName == "confirmation" || viewName == "menu"
-}
-
-func (gui *Gui) popupPanelFocused() bool {
-	return gui.isPopupPanel(gui.currentViewName())
-}
-
-=======
->>>>>>> af97bf48
 func (gui *Gui) onViewTabClick(windowName string, tabIndex int) error {
 	tabs := gui.viewTabMap()[windowName]
 	if len(tabs) == 0 {
