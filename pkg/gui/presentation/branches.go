package presentation

import (
	"fmt"
	"strconv"
	"strings"

	"github.com/jesseduffield/generics/slices"
	"github.com/jesseduffield/lazygit/pkg/commands/models"
	"github.com/jesseduffield/lazygit/pkg/gui/presentation/icons"
	"github.com/jesseduffield/lazygit/pkg/gui/style"
	"github.com/jesseduffield/lazygit/pkg/i18n"
	"github.com/jesseduffield/lazygit/pkg/theme"
	"github.com/jesseduffield/lazygit/pkg/utils"
)

var branchPrefixColorCache = make(map[string]style.TextStyle)

<<<<<<< HEAD
func GetBranchListDisplayStrings(
	branches []*models.Branch,
	prs map[*models.Branch]*models.GithubPullRequest,
	fullDescription bool, diffName string) [][]string {
	lines := make([][]string, len(branches))

	for i := range branches {
		diffed := branches[i].Name == diffName
		lines[i] = getBranchDisplayStrings(branches[i], prs, fullDescription, diffed)
	}

	return lines
}

// getBranchDisplayStrings returns the display string of branch
func getBranchDisplayStrings(
	b *models.Branch,
	prs map[*models.Branch]*models.GithubPullRequest,
	fullDescription bool,
	diffed bool) []string {
=======
func GetBranchListDisplayStrings(branches []*models.Branch, fullDescription bool, diffName string, tr *i18n.TranslationSet) [][]string {
	return slices.Map(branches, func(branch *models.Branch) []string {
		diffed := branch.Name == diffName
		return getBranchDisplayStrings(branch, fullDescription, diffed, tr)
	})
}

// getBranchDisplayStrings returns the display string of branch
func getBranchDisplayStrings(b *models.Branch, fullDescription bool, diffed bool, tr *i18n.TranslationSet) []string {
>>>>>>> 4aea005f
	displayName := b.Name
	if b.DisplayName != "" {
		displayName = b.DisplayName
	}

	nameTextStyle := GetBranchTextStyle(b.Name)
	if diffed {
		nameTextStyle = theme.DiffTerminalColor
	}

	coloredName := nameTextStyle.Sprint(displayName)
	branchStatus := utils.WithPadding(ColoredBranchStatus(b, tr), 2)
	coloredName = fmt.Sprintf("%s %s", coloredName, branchStatus)

	recencyColor := style.FgCyan
	if b.Recency == "  *" {
		recencyColor = style.FgGreen
	}

<<<<<<< HEAD
	res := []string{recencyColor.Sprint(b.Recency)}
	pr, hasPr := prs[b]

	res = append(res, coloredPrNumber(pr, hasPr), coloredName)

	if fullDescription {
		res = append(res,
=======
	res := make([]string, 0, 4)
	res = append(res, recencyColor.Sprint(b.Recency))
	if icons.IsIconEnabled() {
		res = append(res, nameTextStyle.Sprint(icons.IconForBranch(b)))
	}
	res = append(res, coloredName)
	if fullDescription {
		res = append(
			res,
>>>>>>> 4aea005f
			fmt.Sprintf("%s %s",
				style.FgYellow.Sprint(b.UpstreamRemote),
				style.FgYellow.Sprint(b.UpstreamBranch),
			),
		)
	}
	return res
}

// GetBranchTextStyle branch color
func GetBranchTextStyle(name string) style.TextStyle {
	branchType := strings.Split(name, "/")[0]

	if value, ok := branchPrefixColorCache[branchType]; ok {
		return value
	}

	switch branchType {
	case "feature":
		return style.FgGreen
	case "bugfix":
		return style.FgYellow
	case "hotfix":
		return style.FgRed
	default:
		return theme.DefaultTextColor
	}
}

func ColoredBranchStatus(branch *models.Branch, tr *i18n.TranslationSet) string {
	colour := style.FgYellow
	if branch.UpstreamGone {
		colour = style.FgRed
	} else if branch.MatchesUpstream() {
		colour = style.FgGreen
	} else if branch.RemoteBranchNotStoredLocally() {
		colour = style.FgMagenta
	}

	return colour.Sprint(BranchStatus(branch, tr))
}

func BranchStatus(branch *models.Branch, tr *i18n.TranslationSet) string {
	if !branch.IsTrackingRemote() {
		return ""
	}

	if branch.UpstreamGone {
		return tr.UpstreamGone
	}

	if branch.MatchesUpstream() {
		return "✓"
	}
	if branch.RemoteBranchNotStoredLocally() {
		return "?"
	}

	result := ""
	if branch.HasCommitsToPush() {
		result = fmt.Sprintf("↑%s", branch.Pushables)
	}
	if branch.HasCommitsToPull() {
		result = fmt.Sprintf("%s↓%s", result, branch.Pullables)
	}

	return result
}

func SetCustomBranches(customBranchColors map[string]string) {
	branchPrefixColorCache = utils.SetCustomColors(customBranchColors)
}

func coloredPrNumber(pr *models.GithubPullRequest, hasPr bool) string {
	if hasPr {
		colour := style.FgMagenta // = state MERGED
		switch pr.State {
		case "OPEN":
			colour = style.FgGreen
		case "CLOSED":
			colour = style.FgRed
		}
		return colour.Sprint("#" + strconv.Itoa(pr.Number))
	}

	return ("")
}<|MERGE_RESOLUTION|>--- conflicted
+++ resolved
@@ -16,28 +16,6 @@
 
 var branchPrefixColorCache = make(map[string]style.TextStyle)
 
-<<<<<<< HEAD
-func GetBranchListDisplayStrings(
-	branches []*models.Branch,
-	prs map[*models.Branch]*models.GithubPullRequest,
-	fullDescription bool, diffName string) [][]string {
-	lines := make([][]string, len(branches))
-
-	for i := range branches {
-		diffed := branches[i].Name == diffName
-		lines[i] = getBranchDisplayStrings(branches[i], prs, fullDescription, diffed)
-	}
-
-	return lines
-}
-
-// getBranchDisplayStrings returns the display string of branch
-func getBranchDisplayStrings(
-	b *models.Branch,
-	prs map[*models.Branch]*models.GithubPullRequest,
-	fullDescription bool,
-	diffed bool) []string {
-=======
 func GetBranchListDisplayStrings(branches []*models.Branch, fullDescription bool, diffName string, tr *i18n.TranslationSet) [][]string {
 	return slices.Map(branches, func(branch *models.Branch) []string {
 		diffed := branch.Name == diffName
@@ -47,7 +25,6 @@
 
 // getBranchDisplayStrings returns the display string of branch
 func getBranchDisplayStrings(b *models.Branch, fullDescription bool, diffed bool, tr *i18n.TranslationSet) []string {
->>>>>>> 4aea005f
 	displayName := b.Name
 	if b.DisplayName != "" {
 		displayName = b.DisplayName
@@ -67,15 +44,6 @@
 		recencyColor = style.FgGreen
 	}
 
-<<<<<<< HEAD
-	res := []string{recencyColor.Sprint(b.Recency)}
-	pr, hasPr := prs[b]
-
-	res = append(res, coloredPrNumber(pr, hasPr), coloredName)
-
-	if fullDescription {
-		res = append(res,
-=======
 	res := make([]string, 0, 4)
 	res = append(res, recencyColor.Sprint(b.Recency))
 	if icons.IsIconEnabled() {
@@ -85,7 +53,6 @@
 	if fullDescription {
 		res = append(
 			res,
->>>>>>> 4aea005f
 			fmt.Sprintf("%s %s",
 				style.FgYellow.Sprint(b.UpstreamRemote),
 				style.FgYellow.Sprint(b.UpstreamBranch),
