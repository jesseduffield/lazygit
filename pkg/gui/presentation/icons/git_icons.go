package icons

import (
	"strings"

	"github.com/jesseduffield/lazygit/pkg/commands/models"
)

<<<<<<< HEAD
const (
	BRANCH_ICON         = "\ufb2b" // שׂ
	DETACHED_HEAD_ICON  = "\ue729" // 
	TAG_ICON            = "\uf02b" // 
	COMMIT_ICON         = "\ufc16" // ﰖ
	MERGE_COMMIT_ICON   = "\ufb2c" // שּׁ
	DEFAULT_REMOTE_ICON = "\uf7a1" // 
	STASH_ICON          = "\uf01c" // 
	PULL_ICON           = "\ueb40" // 
	PUSH_ICON           = "\ueb41" // 
=======
var (
	BRANCH_ICON         = "\U000f062c" // 󰘬
	DETACHED_HEAD_ICON  = "\ue729"     // 
	TAG_ICON            = "\uf02b"     // 
	COMMIT_ICON         = "\U000f0718" // 󰜘
	MERGE_COMMIT_ICON   = "\U000f062d" // 󰘭
	DEFAULT_REMOTE_ICON = "\uf02a2"    // 󰊢
	STASH_ICON          = "\uf01c"     // 
>>>>>>> de69fbd6
)

var remoteIcons = map[string]string{
	"github.com":    "\ue709",     // 
	"bitbucket.org": "\ue703",     // 
	"gitlab.com":    "\uf296",     // 
	"dev.azure.com": "\U000f0805", // 󰠅
}

func patchGitIconsForNerdFontsV2() {
	BRANCH_ICON = "\ufb2b"         // שׂ
	COMMIT_ICON = "\ufc16"         // ﰖ
	MERGE_COMMIT_ICON = "\ufb2c"   // שּׁ
	DEFAULT_REMOTE_ICON = "\uf7a1" // 

	remoteIcons["dev.azure.com"] = "\ufd03" // ﴃ
}

func IconForBranch(branch *models.Branch) string {
	if branch.DetachedHead {
		return DETACHED_HEAD_ICON
	}
	return BRANCH_ICON
}

func IconForRemoteBranch(branch *models.RemoteBranch) string {
	return BRANCH_ICON
}

func IconForTag(tag *models.Tag) string {
	return TAG_ICON
}

func IconForCommit(commit *models.Commit) string {
	if len(commit.Parents) > 1 {
		return MERGE_COMMIT_ICON
	}
	return COMMIT_ICON
}

func IconForPull() string {
	if IsIconEnabled() {
		return PULL_ICON + " "
	} else {
		return "↓"
	}
}

func IconForPush() string {
	if IsIconEnabled() {
		return PUSH_ICON + " "
	} else {
		return "↑"
	}
}

func IconForRemote(remote *models.Remote) string {
	for domain, icon := range remoteIcons {
		for _, url := range remote.Urls {
			if strings.Contains(url, domain) {
				return icon
			}
		}
	}
	return DEFAULT_REMOTE_ICON
}

func IconForStash(stash *models.StashEntry) string {
	return STASH_ICON
}<|MERGE_RESOLUTION|>--- conflicted
+++ resolved
@@ -6,18 +6,6 @@
 	"github.com/jesseduffield/lazygit/pkg/commands/models"
 )
 
-<<<<<<< HEAD
-const (
-	BRANCH_ICON         = "\ufb2b" // שׂ
-	DETACHED_HEAD_ICON  = "\ue729" // 
-	TAG_ICON            = "\uf02b" // 
-	COMMIT_ICON         = "\ufc16" // ﰖ
-	MERGE_COMMIT_ICON   = "\ufb2c" // שּׁ
-	DEFAULT_REMOTE_ICON = "\uf7a1" // 
-	STASH_ICON          = "\uf01c" // 
-	PULL_ICON           = "\ueb40" // 
-	PUSH_ICON           = "\ueb41" // 
-=======
 var (
 	BRANCH_ICON         = "\U000f062c" // 󰘬
 	DETACHED_HEAD_ICON  = "\ue729"     // 
@@ -26,7 +14,8 @@
 	MERGE_COMMIT_ICON   = "\U000f062d" // 󰘭
 	DEFAULT_REMOTE_ICON = "\uf02a2"    // 󰊢
 	STASH_ICON          = "\uf01c"     // 
->>>>>>> de69fbd6
+	PULL_ICON           = "\ueb40"     // 
+	PUSH_ICON           = "\ueb41"     // 
 )
 
 var remoteIcons = map[string]string{
