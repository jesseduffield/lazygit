--- conflicted
+++ resolved
@@ -1399,7 +1399,24 @@
 			Handler:  gui.scrollDownConfirmationPanel,
 		},
 		{
-<<<<<<< HEAD
+			ViewName: "menu",
+			Key:      gui.getKey("universal.select"),
+			Modifier: gocui.ModNone,
+			Handler:  gui.wrappedHandler(gui.onMenuPress),
+		},
+		{
+			ViewName: "menu",
+			Key:      gui.getKey("universal.confirm"),
+			Modifier: gocui.ModNone,
+			Handler:  gui.wrappedHandler(gui.onMenuPress),
+		},
+		{
+			ViewName: "menu",
+			Key:      gui.getKey("universal.confirm-alt1"),
+			Modifier: gocui.ModNone,
+			Handler:  gui.wrappedHandler(gui.onMenuPress),
+		},
+		{
 			ViewName:    "files",
 			Key:         gui.getKey("files.switchToExtensiveFilesView"),
 			Handler:     gui.handleOpenExtensiveView,
@@ -1534,25 +1551,6 @@
 				Description: binding.Description,
 			},
 		)
-=======
-			ViewName: "menu",
-			Key:      gui.getKey("universal.select"),
-			Modifier: gocui.ModNone,
-			Handler:  gui.wrappedHandler(gui.onMenuPress),
-		},
-		{
-			ViewName: "menu",
-			Key:      gui.getKey("universal.confirm"),
-			Modifier: gocui.ModNone,
-			Handler:  gui.wrappedHandler(gui.onMenuPress),
-		},
-		{
-			ViewName: "menu",
-			Key:      gui.getKey("universal.confirm-alt1"),
-			Modifier: gocui.ModNone,
-			Handler:  gui.wrappedHandler(gui.onMenuPress),
-		},
->>>>>>> d2d88fe6
 	}
 
 	for _, viewName := range []string{"status", "branches", "files", "commits", "commitFiles", "stash", "menu"} {
