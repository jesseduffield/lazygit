--- conflicted
+++ resolved
@@ -1280,26 +1280,7 @@
 		bindings = append(bindings, &Binding{ViewName: "", Key: rune(i+1) + '0', Modifier: gocui.ModNone, Handler: gui.goToSideView(viewName)})
 	}
 
-<<<<<<< HEAD
-	listPanelMap := map[string]struct {
-		prevLine func(*gocui.Gui, *gocui.View) error
-		nextLine func(*gocui.Gui, *gocui.View) error
-		focus    func(*gocui.Gui, *gocui.View) error
-	}{
-		"menu":           {prevLine: gui.handleMenuPrevLine, nextLine: gui.handleMenuNextLine, focus: gui.handleMenuSelect},
-		"files":          {prevLine: gui.handleFilesPrevLine, nextLine: gui.handleFilesNextLine, focus: gui.handleFilesFocus},
-		"extensiveFiles": {prevLine: gui.handleFilesPrevFileOrFolder, nextLine: gui.handleFilesNextFileOrFolder, focus: gui.handleExtensiveFilesFocus},
-		"branches":       {prevLine: gui.handleBranchesPrevLine, nextLine: gui.handleBranchesNextLine, focus: gui.handleBranchSelect},
-		"commits":        {prevLine: gui.handleCommitsPrevLine, nextLine: gui.handleCommitsNextLine, focus: gui.handleCommitSelect},
-		"stash":          {prevLine: gui.handleStashPrevLine, nextLine: gui.handleStashNextLine, focus: gui.handleStashEntrySelect},
-		"status":         {focus: gui.handleStatusSelect},
-		"commitFiles":    {prevLine: gui.handleCommitFilesPrevLine, nextLine: gui.handleCommitFilesNextLine, focus: gui.handleCommitFileSelect},
-	}
-
-	for viewName, functions := range listPanelMap {
-=======
 	for _, listView := range gui.getListViews() {
->>>>>>> 3dd1daac
 		bindings = append(bindings, []*Binding{
 			{ViewName: listView.viewName, Contexts: []string{listView.context}, Key: 'k', Modifier: gocui.ModNone, Handler: listView.handlePrevLine},
 			{ViewName: listView.viewName, Contexts: []string{listView.context}, Key: gocui.KeyArrowUp, Modifier: gocui.ModNone, Handler: listView.handlePrevLine},
