package gui

import (
	"github.com/jesseduffield/lazygit/pkg/gui/context"
	"github.com/jesseduffield/lazygit/pkg/gui/types"
)

func (gui *Gui) contextTree() *context.ContextTree {
<<<<<<< HEAD
	return &context.ContextTree{
		Global: context.NewSimpleContext(
			context.NewBaseContext(context.NewBaseContextOpts{
				Kind:                  types.GLOBAL_CONTEXT,
				View:                  nil, // TODO: see if this breaks anything
				WindowName:            "",
				Key:                   context.GLOBAL_CONTEXT_KEY,
				Focusable:             false,
				HasUncontrolledBounds: true, // setting to true because the global context doesn't even have a view
			}),
			context.ContextCallbackOpts{
				OnRenderToMain: gui.statusRenderToMain,
			},
		),
		Status: context.NewSimpleContext(
			context.NewBaseContext(context.NewBaseContextOpts{
				Kind:       types.SIDE_CONTEXT,
				View:       gui.Views.Status,
				WindowName: "status",
				Key:        context.STATUS_CONTEXT_KEY,
				Focusable:  true,
			}),
			context.ContextCallbackOpts{
				OnRenderToMain: gui.statusRenderToMain,
			},
		),
		Snake: context.NewSimpleContext(
			context.NewBaseContext(context.NewBaseContextOpts{
				Kind:       types.SIDE_CONTEXT,
				View:       gui.Views.Snake,
				WindowName: "files",
				Key:        context.SNAKE_CONTEXT_KEY,
				Focusable:  true,
			}),
			context.ContextCallbackOpts{
				OnFocus: func(opts types.OnFocusOpts) error {
					gui.startSnake()
					return nil
				},
				OnFocusLost: func(opts types.OnFocusLostOpts) error {
					gui.snakeGame.Exit()
					gui.moveToTopOfWindow(gui.State.Contexts.Submodules)
					return nil
				},
			},
		),
		Files:          gui.filesListContext(),
		Submodules:     gui.submodulesListContext(),
		Menu:           gui.menuListContext(),
		Remotes:        gui.remotesListContext(),
		RemoteBranches: gui.remoteBranchesListContext(),
		LocalCommits:   gui.branchCommitsListContext(),
		CommitFiles:    gui.commitFilesListContext(),
		ReflogCommits:  gui.reflogCommitsListContext(),
		SubCommits:     gui.subCommitsListContext(),
		Branches:       gui.branchesListContext(),
		Tags:           gui.tagsListContext(),
		Stash:          gui.stashListContext(),
		Suggestions:    gui.suggestionsListContext(),
		Normal: context.NewSimpleContext(
			context.NewBaseContext(context.NewBaseContextOpts{
				Kind:       types.MAIN_CONTEXT,
				View:       gui.Views.Main,
				WindowName: "main",
				Key:        context.NORMAL_MAIN_CONTEXT_KEY,
				Focusable:  false,
			}),
			context.ContextCallbackOpts{
				OnFocus: func(opts types.OnFocusOpts) error {
					return nil // TODO: should we do something here? We should allow for scrolling the panel
				},
			},
		),
		NormalSecondary: context.NewSimpleContext(
			context.NewBaseContext(context.NewBaseContextOpts{
				Kind:       types.MAIN_CONTEXT,
				View:       gui.Views.Secondary,
				WindowName: "secondary",
				Key:        context.NORMAL_SECONDARY_CONTEXT_KEY,
				Focusable:  false,
			}),
			context.ContextCallbackOpts{},
		),
		Staging: context.NewPatchExplorerContext(
			gui.Views.Staging,
			"main",
			context.STAGING_MAIN_CONTEXT_KEY,
			func(opts types.OnFocusOpts) error {
				gui.Views.Staging.Wrap = false
				gui.Views.StagingSecondary.Wrap = false

				return gui.refreshStagingPanel(opts)
			},
			func(opts types.OnFocusLostOpts) error {
				gui.State.Contexts.Staging.SetState(nil)

				if opts.NewContextKey != context.STAGING_SECONDARY_CONTEXT_KEY {
					gui.Views.Staging.Wrap = true
					gui.Views.StagingSecondary.Wrap = true
					_ = gui.State.Contexts.Staging.Render(false)
					_ = gui.State.Contexts.StagingSecondary.Render(false)
				}
				return nil
			},
			func() []int { return nil },
			gui.c,
		),
		StagingSecondary: context.NewPatchExplorerContext(
			gui.Views.StagingSecondary,
			"secondary",
			context.STAGING_SECONDARY_CONTEXT_KEY,
			func(opts types.OnFocusOpts) error {
				gui.Views.Staging.Wrap = false
				gui.Views.StagingSecondary.Wrap = false

				return gui.refreshStagingPanel(opts)
			},
			func(opts types.OnFocusLostOpts) error {
				gui.State.Contexts.StagingSecondary.SetState(nil)

				if opts.NewContextKey != context.STAGING_MAIN_CONTEXT_KEY {
					gui.Views.Staging.Wrap = true
					gui.Views.StagingSecondary.Wrap = true
					_ = gui.State.Contexts.Staging.Render(false)
					_ = gui.State.Contexts.StagingSecondary.Render(false)
				}
				return nil
			},
			func() []int { return nil },
			gui.c,
		),
		CustomPatchBuilder: context.NewPatchExplorerContext(
			gui.Views.PatchBuilding,
			"main",
			context.PATCH_BUILDING_MAIN_CONTEXT_KEY,
			func(opts types.OnFocusOpts) error {
				// no need to change wrap on the secondary view because it can't be interacted with
				gui.Views.PatchBuilding.Wrap = false

				return gui.refreshPatchBuildingPanel(opts)
			},
			func(opts types.OnFocusLostOpts) error {
				gui.Views.PatchBuilding.Wrap = true

				if gui.git.Patch.PatchBuilder.IsEmpty() {
					gui.git.Patch.PatchBuilder.Reset()
				}

				return nil
			},
			func() []int {
				filename := gui.State.Contexts.CommitFiles.GetSelectedPath()
				includedLineIndices, err := gui.git.Patch.PatchBuilder.GetFileIncLineIndices(filename)
				if err != nil {
					gui.Log.Error(err)
					return nil
				}

				return includedLineIndices
			},
			gui.c,
		),
		CustomPatchBuilderSecondary: context.NewSimpleContext(
			context.NewBaseContext(context.NewBaseContextOpts{
				Kind:       types.MAIN_CONTEXT,
				View:       gui.Views.PatchBuildingSecondary,
				WindowName: "secondary",
				Key:        context.PATCH_BUILDING_SECONDARY_CONTEXT_KEY,
				Focusable:  false,
			}),
			context.ContextCallbackOpts{},
		),
		MergeConflicts: context.NewMergeConflictsContext(
			gui.Views.MergeConflicts,
			context.ContextCallbackOpts{
				OnFocus: OnFocusWrapper(func() error {
					gui.Views.MergeConflicts.Wrap = false

					return gui.refreshMergePanel(true)
				}),
				OnFocusLost: func(opts types.OnFocusLostOpts) error {
					gui.State.Contexts.MergeConflicts.SetUserScrolling(false)
					gui.State.Contexts.MergeConflicts.GetState().ResetConflictSelection()
					gui.Views.MergeConflicts.Wrap = true

					return nil
				},
			},
			gui.c,
			func() map[string]string {
				// wrapping in a function because contexts are initialized before helpers
				return gui.helpers.MergeConflicts.GetMergingOptions()
			},
		),
		Confirmation: context.NewSimpleContext(
			context.NewBaseContext(context.NewBaseContextOpts{
				Kind:                  types.TEMPORARY_POPUP,
				View:                  gui.Views.Confirmation,
				WindowName:            "confirmation",
				Key:                   context.CONFIRMATION_CONTEXT_KEY,
				Focusable:             true,
				HasUncontrolledBounds: true,
			}),
			context.ContextCallbackOpts{
				OnFocus: OnFocusWrapper(gui.handleAskFocused),
				OnFocusLost: func(types.OnFocusLostOpts) error {
					gui.deactivateConfirmationPrompt()
					return nil
				},
			},
		),
		CommitMessage: context.NewCommitMessageContext(
			gui.Views.CommitMessage,
			context.ContextCallbackOpts{
				OnFocus: OnFocusWrapper(gui.handleCommitMessageFocused),
			},
		),
		CommitDescription: context.NewSimpleContext(
			context.NewBaseContext(context.NewBaseContextOpts{
				Kind:                  types.PERSISTENT_POPUP,
				View:                  gui.Views.CommitDescription,
				WindowName:            "commitDescription",
				Key:                   context.COMMIT_DESCRIPTION_CONTEXT_KEY,
				Focusable:             true,
				HasUncontrolledBounds: true,
			}),
			context.ContextCallbackOpts{
				OnFocus: func(opts types.OnFocusOpts) error {
					_, err := gui.g.SetViewBeneath("commitDescription", "commitMessage", 10)
					if err != nil {
						return err
					}
					return nil
				},
			},
		),
		Search: context.NewSimpleContext(
			context.NewBaseContext(context.NewBaseContextOpts{
				Kind:       types.PERSISTENT_POPUP,
				View:       gui.Views.Search,
				WindowName: "search",
				Key:        context.SEARCH_CONTEXT_KEY,
				Focusable:  true,
			}),
			context.ContextCallbackOpts{},
		),
		CommandLog: context.NewSimpleContext(
			context.NewBaseContext(context.NewBaseContextOpts{
				Kind:       types.EXTRAS_CONTEXT,
				View:       gui.Views.Extras,
				WindowName: "extras",
				Key:        context.COMMAND_LOG_CONTEXT_KEY,
				Focusable:  true,
			}),
			context.ContextCallbackOpts{
				OnFocusLost: func(opts types.OnFocusLostOpts) error {
					gui.Views.Extras.Autoscroll = true
					return nil
				},
			},
		),
		Options:      context.NewDisplayContext(context.OPTIONS_CONTEXT_KEY, gui.Views.Options, "options"),
		AppStatus:    context.NewDisplayContext(context.APP_STATUS_CONTEXT_KEY, gui.Views.AppStatus, "appStatus"),
		SearchPrefix: context.NewDisplayContext(context.SEARCH_PREFIX_CONTEXT_KEY, gui.Views.SearchPrefix, "searchPrefix"),
		Information:  context.NewDisplayContext(context.INFORMATION_CONTEXT_KEY, gui.Views.Information, "information"),
		Limit:        context.NewDisplayContext(context.LIMIT_CONTEXT_KEY, gui.Views.Limit, "limit"),
=======
	contextCommon := &context.ContextCommon{
		IGuiCommon: gui.c.IGuiCommon,
		Common:     gui.c.Common,
>>>>>>> af97bf48
	}
	return context.NewContextTree(contextCommon)
}

// using this wrapper for when an onFocus function doesn't care about any potential
// props that could be passed
func OnFocusWrapper(f func() error) func(opts types.OnFocusOpts) error {
	return func(opts types.OnFocusOpts) error {
		return f()
	}
}

func (gui *Gui) defaultSideContext() types.Context {
	if gui.State.Modes.Filtering.Active() {
		return gui.State.Contexts.LocalCommits
	} else {
		return gui.State.Contexts.Files
	}
}<|MERGE_RESOLUTION|>--- conflicted
+++ resolved
@@ -6,278 +6,9 @@
 )
 
 func (gui *Gui) contextTree() *context.ContextTree {
-<<<<<<< HEAD
-	return &context.ContextTree{
-		Global: context.NewSimpleContext(
-			context.NewBaseContext(context.NewBaseContextOpts{
-				Kind:                  types.GLOBAL_CONTEXT,
-				View:                  nil, // TODO: see if this breaks anything
-				WindowName:            "",
-				Key:                   context.GLOBAL_CONTEXT_KEY,
-				Focusable:             false,
-				HasUncontrolledBounds: true, // setting to true because the global context doesn't even have a view
-			}),
-			context.ContextCallbackOpts{
-				OnRenderToMain: gui.statusRenderToMain,
-			},
-		),
-		Status: context.NewSimpleContext(
-			context.NewBaseContext(context.NewBaseContextOpts{
-				Kind:       types.SIDE_CONTEXT,
-				View:       gui.Views.Status,
-				WindowName: "status",
-				Key:        context.STATUS_CONTEXT_KEY,
-				Focusable:  true,
-			}),
-			context.ContextCallbackOpts{
-				OnRenderToMain: gui.statusRenderToMain,
-			},
-		),
-		Snake: context.NewSimpleContext(
-			context.NewBaseContext(context.NewBaseContextOpts{
-				Kind:       types.SIDE_CONTEXT,
-				View:       gui.Views.Snake,
-				WindowName: "files",
-				Key:        context.SNAKE_CONTEXT_KEY,
-				Focusable:  true,
-			}),
-			context.ContextCallbackOpts{
-				OnFocus: func(opts types.OnFocusOpts) error {
-					gui.startSnake()
-					return nil
-				},
-				OnFocusLost: func(opts types.OnFocusLostOpts) error {
-					gui.snakeGame.Exit()
-					gui.moveToTopOfWindow(gui.State.Contexts.Submodules)
-					return nil
-				},
-			},
-		),
-		Files:          gui.filesListContext(),
-		Submodules:     gui.submodulesListContext(),
-		Menu:           gui.menuListContext(),
-		Remotes:        gui.remotesListContext(),
-		RemoteBranches: gui.remoteBranchesListContext(),
-		LocalCommits:   gui.branchCommitsListContext(),
-		CommitFiles:    gui.commitFilesListContext(),
-		ReflogCommits:  gui.reflogCommitsListContext(),
-		SubCommits:     gui.subCommitsListContext(),
-		Branches:       gui.branchesListContext(),
-		Tags:           gui.tagsListContext(),
-		Stash:          gui.stashListContext(),
-		Suggestions:    gui.suggestionsListContext(),
-		Normal: context.NewSimpleContext(
-			context.NewBaseContext(context.NewBaseContextOpts{
-				Kind:       types.MAIN_CONTEXT,
-				View:       gui.Views.Main,
-				WindowName: "main",
-				Key:        context.NORMAL_MAIN_CONTEXT_KEY,
-				Focusable:  false,
-			}),
-			context.ContextCallbackOpts{
-				OnFocus: func(opts types.OnFocusOpts) error {
-					return nil // TODO: should we do something here? We should allow for scrolling the panel
-				},
-			},
-		),
-		NormalSecondary: context.NewSimpleContext(
-			context.NewBaseContext(context.NewBaseContextOpts{
-				Kind:       types.MAIN_CONTEXT,
-				View:       gui.Views.Secondary,
-				WindowName: "secondary",
-				Key:        context.NORMAL_SECONDARY_CONTEXT_KEY,
-				Focusable:  false,
-			}),
-			context.ContextCallbackOpts{},
-		),
-		Staging: context.NewPatchExplorerContext(
-			gui.Views.Staging,
-			"main",
-			context.STAGING_MAIN_CONTEXT_KEY,
-			func(opts types.OnFocusOpts) error {
-				gui.Views.Staging.Wrap = false
-				gui.Views.StagingSecondary.Wrap = false
-
-				return gui.refreshStagingPanel(opts)
-			},
-			func(opts types.OnFocusLostOpts) error {
-				gui.State.Contexts.Staging.SetState(nil)
-
-				if opts.NewContextKey != context.STAGING_SECONDARY_CONTEXT_KEY {
-					gui.Views.Staging.Wrap = true
-					gui.Views.StagingSecondary.Wrap = true
-					_ = gui.State.Contexts.Staging.Render(false)
-					_ = gui.State.Contexts.StagingSecondary.Render(false)
-				}
-				return nil
-			},
-			func() []int { return nil },
-			gui.c,
-		),
-		StagingSecondary: context.NewPatchExplorerContext(
-			gui.Views.StagingSecondary,
-			"secondary",
-			context.STAGING_SECONDARY_CONTEXT_KEY,
-			func(opts types.OnFocusOpts) error {
-				gui.Views.Staging.Wrap = false
-				gui.Views.StagingSecondary.Wrap = false
-
-				return gui.refreshStagingPanel(opts)
-			},
-			func(opts types.OnFocusLostOpts) error {
-				gui.State.Contexts.StagingSecondary.SetState(nil)
-
-				if opts.NewContextKey != context.STAGING_MAIN_CONTEXT_KEY {
-					gui.Views.Staging.Wrap = true
-					gui.Views.StagingSecondary.Wrap = true
-					_ = gui.State.Contexts.Staging.Render(false)
-					_ = gui.State.Contexts.StagingSecondary.Render(false)
-				}
-				return nil
-			},
-			func() []int { return nil },
-			gui.c,
-		),
-		CustomPatchBuilder: context.NewPatchExplorerContext(
-			gui.Views.PatchBuilding,
-			"main",
-			context.PATCH_BUILDING_MAIN_CONTEXT_KEY,
-			func(opts types.OnFocusOpts) error {
-				// no need to change wrap on the secondary view because it can't be interacted with
-				gui.Views.PatchBuilding.Wrap = false
-
-				return gui.refreshPatchBuildingPanel(opts)
-			},
-			func(opts types.OnFocusLostOpts) error {
-				gui.Views.PatchBuilding.Wrap = true
-
-				if gui.git.Patch.PatchBuilder.IsEmpty() {
-					gui.git.Patch.PatchBuilder.Reset()
-				}
-
-				return nil
-			},
-			func() []int {
-				filename := gui.State.Contexts.CommitFiles.GetSelectedPath()
-				includedLineIndices, err := gui.git.Patch.PatchBuilder.GetFileIncLineIndices(filename)
-				if err != nil {
-					gui.Log.Error(err)
-					return nil
-				}
-
-				return includedLineIndices
-			},
-			gui.c,
-		),
-		CustomPatchBuilderSecondary: context.NewSimpleContext(
-			context.NewBaseContext(context.NewBaseContextOpts{
-				Kind:       types.MAIN_CONTEXT,
-				View:       gui.Views.PatchBuildingSecondary,
-				WindowName: "secondary",
-				Key:        context.PATCH_BUILDING_SECONDARY_CONTEXT_KEY,
-				Focusable:  false,
-			}),
-			context.ContextCallbackOpts{},
-		),
-		MergeConflicts: context.NewMergeConflictsContext(
-			gui.Views.MergeConflicts,
-			context.ContextCallbackOpts{
-				OnFocus: OnFocusWrapper(func() error {
-					gui.Views.MergeConflicts.Wrap = false
-
-					return gui.refreshMergePanel(true)
-				}),
-				OnFocusLost: func(opts types.OnFocusLostOpts) error {
-					gui.State.Contexts.MergeConflicts.SetUserScrolling(false)
-					gui.State.Contexts.MergeConflicts.GetState().ResetConflictSelection()
-					gui.Views.MergeConflicts.Wrap = true
-
-					return nil
-				},
-			},
-			gui.c,
-			func() map[string]string {
-				// wrapping in a function because contexts are initialized before helpers
-				return gui.helpers.MergeConflicts.GetMergingOptions()
-			},
-		),
-		Confirmation: context.NewSimpleContext(
-			context.NewBaseContext(context.NewBaseContextOpts{
-				Kind:                  types.TEMPORARY_POPUP,
-				View:                  gui.Views.Confirmation,
-				WindowName:            "confirmation",
-				Key:                   context.CONFIRMATION_CONTEXT_KEY,
-				Focusable:             true,
-				HasUncontrolledBounds: true,
-			}),
-			context.ContextCallbackOpts{
-				OnFocus: OnFocusWrapper(gui.handleAskFocused),
-				OnFocusLost: func(types.OnFocusLostOpts) error {
-					gui.deactivateConfirmationPrompt()
-					return nil
-				},
-			},
-		),
-		CommitMessage: context.NewCommitMessageContext(
-			gui.Views.CommitMessage,
-			context.ContextCallbackOpts{
-				OnFocus: OnFocusWrapper(gui.handleCommitMessageFocused),
-			},
-		),
-		CommitDescription: context.NewSimpleContext(
-			context.NewBaseContext(context.NewBaseContextOpts{
-				Kind:                  types.PERSISTENT_POPUP,
-				View:                  gui.Views.CommitDescription,
-				WindowName:            "commitDescription",
-				Key:                   context.COMMIT_DESCRIPTION_CONTEXT_KEY,
-				Focusable:             true,
-				HasUncontrolledBounds: true,
-			}),
-			context.ContextCallbackOpts{
-				OnFocus: func(opts types.OnFocusOpts) error {
-					_, err := gui.g.SetViewBeneath("commitDescription", "commitMessage", 10)
-					if err != nil {
-						return err
-					}
-					return nil
-				},
-			},
-		),
-		Search: context.NewSimpleContext(
-			context.NewBaseContext(context.NewBaseContextOpts{
-				Kind:       types.PERSISTENT_POPUP,
-				View:       gui.Views.Search,
-				WindowName: "search",
-				Key:        context.SEARCH_CONTEXT_KEY,
-				Focusable:  true,
-			}),
-			context.ContextCallbackOpts{},
-		),
-		CommandLog: context.NewSimpleContext(
-			context.NewBaseContext(context.NewBaseContextOpts{
-				Kind:       types.EXTRAS_CONTEXT,
-				View:       gui.Views.Extras,
-				WindowName: "extras",
-				Key:        context.COMMAND_LOG_CONTEXT_KEY,
-				Focusable:  true,
-			}),
-			context.ContextCallbackOpts{
-				OnFocusLost: func(opts types.OnFocusLostOpts) error {
-					gui.Views.Extras.Autoscroll = true
-					return nil
-				},
-			},
-		),
-		Options:      context.NewDisplayContext(context.OPTIONS_CONTEXT_KEY, gui.Views.Options, "options"),
-		AppStatus:    context.NewDisplayContext(context.APP_STATUS_CONTEXT_KEY, gui.Views.AppStatus, "appStatus"),
-		SearchPrefix: context.NewDisplayContext(context.SEARCH_PREFIX_CONTEXT_KEY, gui.Views.SearchPrefix, "searchPrefix"),
-		Information:  context.NewDisplayContext(context.INFORMATION_CONTEXT_KEY, gui.Views.Information, "information"),
-		Limit:        context.NewDisplayContext(context.LIMIT_CONTEXT_KEY, gui.Views.Limit, "limit"),
-=======
 	contextCommon := &context.ContextCommon{
 		IGuiCommon: gui.c.IGuiCommon,
 		Common:     gui.c.Common,
->>>>>>> af97bf48
 	}
 	return context.NewContextTree(contextCommon)
 }
