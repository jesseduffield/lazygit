package gui

import (
	"fmt"

	"github.com/go-errors/errors"
	"github.com/jesseduffield/gocui"
	"github.com/jesseduffield/lazygit/pkg/commands/patch"
)

// Currently there are two 'pseudo-panels' that make use of this 'pseudo-panel'.
// One is the staging panel where we stage files line-by-line, the other is the
// patch building panel where we add lines of an old commit's file to a patch.
// This file contains the logic around selecting lines and displaying the diffs
// staging_panel.go and patch_building_panel.go have functions specific to their
// use cases

// these represent what select mode we're in
const (
	LINE = iota
	RANGE
	HUNK
)

// returns whether the patch is empty so caller can escape if necessary
// both diffs should be non-coloured because we'll parse them and colour them here
func (gui *Gui) refreshLineByLinePanel(diff string, secondaryDiff string, secondaryFocused bool, selectedLineIdx int) (bool, error) {
	state := gui.State.Panels.LineByLine

	patchParser, err := patch.NewPatchParser(gui.Log, diff)
	if err != nil {
		return false, nil
	}

	if len(patchParser.StageableLines) == 0 {
		return true, nil
	}

	var firstLineIdx int
	var lastLineIdx int
	selectMode := LINE
	// if we have clicked from the outside to focus the main view we'll pass in a non-negative line index so that we can instantly select that line
	if selectedLineIdx >= 0 {
		selectMode = RANGE
		firstLineIdx, lastLineIdx = selectedLineIdx, selectedLineIdx
	} else if state != nil {
		if state.SelectMode == HUNK {
			// this is tricky: we need to find out which hunk we just staged based on our old `state.PatchParser` (as opposed to the new `patchParser`)
			// we do this by getting the first line index of the original hunk, then
			// finding the next stageable line, then getting its containing hunk
			// in the new diff
			selectMode = HUNK
			prevNewHunk := state.PatchParser.GetHunkContainingLine(state.SelectedLineIdx, 0)
			selectedLineIdx = patchParser.GetNextStageableLineIndex(prevNewHunk.FirstLineIdx)
			newHunk := patchParser.GetHunkContainingLine(selectedLineIdx, 0)
			firstLineIdx, lastLineIdx = newHunk.FirstLineIdx, newHunk.LastLineIdx()
		} else {
			selectedLineIdx = patchParser.GetNextStageableLineIndex(state.SelectedLineIdx)
			firstLineIdx, lastLineIdx = selectedLineIdx, selectedLineIdx
		}
	} else {
		selectedLineIdx = patchParser.StageableLines[0]
		firstLineIdx, lastLineIdx = selectedLineIdx, selectedLineIdx
	}

	gui.State.Panels.LineByLine = &lineByLinePanelState{
		PatchParser:      patchParser,
		SelectedLineIdx:  selectedLineIdx,
		SelectMode:       selectMode,
		FirstLineIdx:     firstLineIdx,
		LastLineIdx:      lastLineIdx,
		Diff:             diff,
		SecondaryFocused: secondaryFocused,
	}

	if err := gui.refreshMainViewForLineByLine(); err != nil {
		return false, err
	}

	if err := gui.focusSelection(selectMode == HUNK); err != nil {
		return false, err
	}

	secondaryView := gui.getSecondaryView()
	secondaryView.Highlight = true
	secondaryView.Wrap = false

	secondaryPatchParser, err := patch.NewPatchParser(gui.Log, secondaryDiff)
	if err != nil {
		return false, nil
	}

	gui.g.Update(func(*gocui.Gui) error {
		gui.setViewContent(gui.getSecondaryView(), secondaryPatchParser.Render(-1, -1, nil))
		return nil
	})

	return false, nil
}

func (gui *Gui) handleSelectPrevLine(g *gocui.Gui, v *gocui.View) error {
	return gui.handleCycleLine(-1)
}

func (gui *Gui) handleSelectNextLine(g *gocui.Gui, v *gocui.View) error {
	return gui.handleCycleLine(+1)
}

func (gui *Gui) handleSelectPrevHunk(g *gocui.Gui, v *gocui.View) error {
	state := gui.State.Panels.LineByLine
	newHunk := state.PatchParser.GetHunkContainingLine(state.SelectedLineIdx, -1)

	return gui.selectNewHunk(newHunk)
}

func (gui *Gui) handleSelectNextHunk(g *gocui.Gui, v *gocui.View) error {
	state := gui.State.Panels.LineByLine
	newHunk := state.PatchParser.GetHunkContainingLine(state.SelectedLineIdx, 1)

	return gui.selectNewHunk(newHunk)
}

func (gui *Gui) selectNewHunk(newHunk *patch.PatchHunk) error {
	state := gui.State.Panels.LineByLine
	state.SelectedLineIdx = state.PatchParser.GetNextStageableLineIndex(newHunk.FirstLineIdx)
	if state.SelectMode == HUNK {
		state.FirstLineIdx, state.LastLineIdx = newHunk.FirstLineIdx, newHunk.LastLineIdx()
	} else {
		state.FirstLineIdx, state.LastLineIdx = state.SelectedLineIdx, state.SelectedLineIdx
	}

	if err := gui.refreshMainViewForLineByLine(); err != nil {
		return err
	}

	return gui.focusSelection(true)
}

func (gui *Gui) handleCycleLine(change int) error {
	state := gui.State.Panels.LineByLine

	if state.SelectMode == HUNK {
		newHunk := state.PatchParser.GetHunkContainingLine(state.SelectedLineIdx, change)
		return gui.selectNewHunk(newHunk)
	}

	return gui.handleSelectNewLine(state.SelectedLineIdx + change)
}

func (gui *Gui) handleSelectNewLine(newSelectedLineIdx int) error {
	state := gui.State.Panels.LineByLine

	if newSelectedLineIdx < 0 {
		newSelectedLineIdx = 0
	} else if newSelectedLineIdx > len(state.PatchParser.PatchLines)-1 {
		newSelectedLineIdx = len(state.PatchParser.PatchLines) - 1
	}

	state.SelectedLineIdx = newSelectedLineIdx

	if state.SelectMode == RANGE {
		if state.SelectedLineIdx < state.FirstLineIdx {
			state.FirstLineIdx = state.SelectedLineIdx
		} else {
			state.LastLineIdx = state.SelectedLineIdx
		}
	} else {
		state.LastLineIdx = state.SelectedLineIdx
		state.FirstLineIdx = state.SelectedLineIdx
	}

	if err := gui.refreshMainViewForLineByLine(); err != nil {
		return err
	}

	return gui.focusSelection(false)
}

func (gui *Gui) handleMouseDown(g *gocui.Gui, v *gocui.View) error {
	if gui.popupPanelFocused() {
		return nil
	}

	state := gui.State.Panels.LineByLine
	if state == nil {
		return nil
	}

	newSelectedLineIdx := v.SelectedLineIdx()
	state.FirstLineIdx = newSelectedLineIdx
	state.LastLineIdx = newSelectedLineIdx

	state.SelectMode = RANGE

	return gui.handleSelectNewLine(newSelectedLineIdx)
}

func (gui *Gui) handleMouseDrag(g *gocui.Gui, v *gocui.View) error {
	if gui.popupPanelFocused() {
		return nil
	}

	return gui.handleSelectNewLine(v.SelectedLineIdx())
}

func (gui *Gui) handleMouseScrollUp(g *gocui.Gui, v *gocui.View) error {
	state := gui.State.Panels.LineByLine

	if gui.popupPanelFocused() {
		return nil
	}

	state.SelectMode = LINE

	return gui.handleCycleLine(-1)
}

func (gui *Gui) handleMouseScrollDown(g *gocui.Gui, v *gocui.View) error {
	state := gui.State.Panels.LineByLine

	if gui.popupPanelFocused() {
		return nil
	}

	state.SelectMode = LINE

	return gui.handleCycleLine(1)
}

func (gui *Gui) getSelectedCommitFileName() string {
	return gui.State.CommitFiles[gui.State.Panels.CommitFiles.SelectedLineIdx].Name
}

func (gui *Gui) refreshMainViewForLineByLine() error {
	state := gui.State.Panels.LineByLine

	var includedLineIndices []int
	// I'd prefer not to have knowledge of contexts using this file but I'm not sure
	// how to get around this
	if gui.currentContext().GetKey() == gui.Contexts.PatchBuilding.Context.GetKey() {
		filename := gui.getSelectedCommitFileName()
		var err error
		includedLineIndices, err = gui.GitCommand.PatchManager.GetFileIncLineIndices(filename)
		if err != nil {
			return err
		}
	}
	colorDiff := state.PatchParser.Render(state.FirstLineIdx, state.LastLineIdx, includedLineIndices)

	mainView := gui.getMainView()
	mainView.Highlight = true
	mainView.Wrap = false

	gui.g.Update(func(*gocui.Gui) error {
		gui.setViewContent(gui.getMainView(), colorDiff)
		return nil
	})

	return nil
}

// focusSelection works out the best focus for the staging panel given the
// selected line and size of the hunk
func (gui *Gui) focusSelection(includeCurrentHunk bool) error {
	stagingView := gui.getMainView()
	state := gui.State.Panels.LineByLine

	_, viewHeight := stagingView.Size()
	bufferHeight := viewHeight - 1
	_, origin := stagingView.Origin()

	firstLineIdx := state.SelectedLineIdx
	lastLineIdx := state.SelectedLineIdx

	if includeCurrentHunk {
		hunk := state.PatchParser.GetHunkContainingLine(state.SelectedLineIdx, 0)
		firstLineIdx = hunk.FirstLineIdx
		lastLineIdx = hunk.LastLineIdx()
	}

	margin := 0 // we may want to have a margin in place to show context  but right now I'm thinking we keep this at zero

	var newOrigin int
	if firstLineIdx-origin < margin {
		newOrigin = firstLineIdx - margin
	} else if lastLineIdx-origin > bufferHeight-margin {
		newOrigin = lastLineIdx - bufferHeight + margin
	} else {
		newOrigin = origin
	}

	gui.g.Update(func(*gocui.Gui) error {
		if err := stagingView.SetOrigin(0, newOrigin); err != nil {
			return err
		}

		return stagingView.SetCursor(0, state.SelectedLineIdx-newOrigin)
	})

	return nil
}

func (gui *Gui) handleToggleSelectRange(g *gocui.Gui, v *gocui.View) error {
	state := gui.State.Panels.LineByLine
	if state.SelectMode == RANGE {
		state.SelectMode = LINE
	} else {
		state.SelectMode = RANGE
	}
	state.FirstLineIdx, state.LastLineIdx = state.SelectedLineIdx, state.SelectedLineIdx

	return gui.refreshMainViewForLineByLine()
}

func (gui *Gui) handleToggleSelectHunk(g *gocui.Gui, v *gocui.View) error {
	state := gui.State.Panels.LineByLine

	if state.SelectMode == HUNK {
		state.SelectMode = LINE
		state.FirstLineIdx, state.LastLineIdx = state.SelectedLineIdx, state.SelectedLineIdx
	} else {
		state.SelectMode = HUNK
		selectedHunk := state.PatchParser.GetHunkContainingLine(state.SelectedLineIdx, 0)
		state.FirstLineIdx, state.LastLineIdx = selectedHunk.FirstLineIdx, selectedHunk.LastLineIdx()
	}

	if err := gui.refreshMainViewForLineByLine(); err != nil {
		return err
	}

	return gui.focusSelection(state.SelectMode == HUNK)
}

func (gui *Gui) handleEscapeLineByLinePanel() {
	gui.State.Panels.LineByLine = nil
}

func (gui *Gui) handleOpenFileAtLine() error {
	// again, would be good to use inheritance here (or maybe even composition)
	var filename string
	switch gui.State.MainContext {
	case gui.Contexts.PatchBuilding.Context.GetKey():
		filename = gui.getSelectedCommitFileName()
<<<<<<< HEAD
	case "staging":
		file, _, err := gui.getSelectedDirOrFile()
		if err != nil || file == nil {
=======
	case gui.Contexts.Staging.Context.GetKey():
		file := gui.getSelectedFile()
		if file == nil {
>>>>>>> d2d88fe6
			return nil
		}
		filename = file.Name
	default:
		return errors.Errorf("unknown main context: %s", gui.State.MainContext)
	}

	state := gui.State.Panels.LineByLine
	// need to look at current index, then work out what my hunk's header information is, and see how far my line is away from the hunk header
	selectedHunk := state.PatchParser.GetHunkContainingLine(state.SelectedLineIdx, 0)
	lineNumber := selectedHunk.LineNumberOfLine(state.SelectedLineIdx)
	filenameWithLineNum := fmt.Sprintf("%s:%d", filename, lineNumber)
	if err := gui.OSCommand.OpenFile(filenameWithLineNum); err != nil {
		return err
	}

	return nil
}<|MERGE_RESOLUTION|>--- conflicted
+++ resolved
@@ -341,15 +341,9 @@
 	switch gui.State.MainContext {
 	case gui.Contexts.PatchBuilding.Context.GetKey():
 		filename = gui.getSelectedCommitFileName()
-<<<<<<< HEAD
-	case "staging":
-		file, _, err := gui.getSelectedDirOrFile()
-		if err != nil || file == nil {
-=======
 	case gui.Contexts.Staging.Context.GetKey():
-		file := gui.getSelectedFile()
+		file, _ := gui.getSelectedDirOrFile()
 		if file == nil {
->>>>>>> d2d88fe6
 			return nil
 		}
 		filename = file.Name
