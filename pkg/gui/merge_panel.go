--- conflicted
+++ resolved
@@ -119,15 +119,9 @@
 }
 
 func (gui *Gui) resolveConflict(conflict commands.Conflict, pick string) error {
-<<<<<<< HEAD
-	gitFile, _, err := gui.getSelectedDirOrFile()
-	if err != nil || gitFile == nil {
-		return err
-=======
-	gitFile := gui.getSelectedFile()
+	gitFile, _ := gui.getSelectedDirOrFile()
 	if gitFile == nil {
 		return nil
->>>>>>> d2d88fe6
 	}
 	file, err := os.Open(gitFile.Name)
 	if err != nil {
@@ -151,15 +145,9 @@
 }
 
 func (gui *Gui) pushFileSnapshot(g *gocui.Gui) error {
-<<<<<<< HEAD
-	gitFile, _, err := gui.getSelectedDirOrFile()
-	if err != nil || gitFile == nil {
-		return err
-=======
-	gitFile := gui.getSelectedFile()
+	gitFile, _ := gui.getSelectedDirOrFile()
 	if gitFile == nil {
 		return nil
->>>>>>> d2d88fe6
 	}
 	content, err := gui.GitCommand.CatFile(gitFile.Name)
 	if err != nil {
@@ -174,15 +162,9 @@
 		return nil
 	}
 	prevContent := gui.State.Panels.Merging.EditHistory.Pop().(string)
-<<<<<<< HEAD
-	gitFile, _, err := gui.getSelectedDirOrFile()
-	if err != nil || gitFile == nil {
-		return err
-=======
-	gitFile := gui.getSelectedFile()
+	gitFile, _ := gui.getSelectedDirOrFile()
 	if gitFile == nil {
 		return nil
->>>>>>> d2d88fe6
 	}
 	if err := ioutil.WriteFile(gitFile.Name, []byte(prevContent), 0644); err != nil {
 		return err
@@ -272,25 +254,13 @@
 }
 
 func (gui *Gui) catSelectedFile(g *gocui.Gui) (string, error) {
-<<<<<<< HEAD
-	item, _, err := gui.getSelectedDirOrFile()
-	if err != nil {
-		if err != gui.Errors.ErrNoFiles {
-			return "", err
-		}
-		return "", gui.newStringTask("main", gui.Tr.SLocalize("NoFilesDisplay"))
-	}
-	if item.Type != "file" || item == nil {
-		return "", gui.newStringTask("main", gui.Tr.SLocalize("NotAFile"))
-=======
-	item := gui.getSelectedFile()
+	item, _ := gui.getSelectedDirOrFile()
 	if item == nil {
 		return "", errors.New(gui.Tr.SLocalize("NoFilesDisplay"))
 	}
 
 	if item.Type != "file" {
 		return "", errors.New(gui.Tr.SLocalize("NotAFile"))
->>>>>>> d2d88fe6
 	}
 
 	cat, err := gui.GitCommand.CatFile(item.Name)
@@ -393,21 +363,11 @@
 		return false
 	}
 
-<<<<<<< HEAD
-	file, dir, err := gui.getSelectedDirOrFile()
-	if err != nil {
-=======
-	file := gui.getSelectedFile()
-	if file == nil {
->>>>>>> d2d88fe6
-		return false
-	}
-
+	file, dir := gui.getSelectedDirOrFile()
 	if file != nil {
 		return file.HasInlineMergeConflicts
 	} else if dir != nil {
 		return dir.HasInlineMergeConflicts
 	}
-
 	return false
 }