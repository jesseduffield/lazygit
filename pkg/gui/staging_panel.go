package gui

import (
	"github.com/jesseduffield/gocui"
	"github.com/jesseduffield/lazygit/pkg/git"
	"github.com/jesseduffield/lazygit/pkg/utils"
)

func (gui *Gui) refreshStagingPanel() error {
	file, err := gui.getSelectedFile(gui.g)
	if err != nil {
		if err != gui.Errors.ErrNoFiles {
			return err
		}
		return gui.handleStagingEscape(gui.g, nil)
	}

	if !file.HasUnstagedChanges {
		return gui.handleStagingEscape(gui.g, nil)
	}

	// note for custom diffs, we'll need to send a flag here saying not to use the custom diff
	mainView := gui.getMainView(gui.g)
	width, _ := mainView.Size()

	diff := gui.GitCommand.Diff(file, width, false, false)
	colorDiff := gui.GitCommand.Diff(file, width, true, false)

	if len(diff) < 2 {
		return gui.handleStagingEscape(gui.g, nil)
	}

	// parse the diff and store the line numbers of hunks and stageable lines
	// TODO: maybe instantiate this at application start
	p, err := git.NewPatchParser(gui.Log)
	if err != nil {
		return nil
	}
	hunkStarts, stageableLines, err := p.ParsePatch(diff)
	if err != nil {
		return nil
	}

	var selectedLine int
	if gui.State.Panels.Staging != nil {
		end := len(stageableLines) - 1
		if end < gui.State.Panels.Staging.SelectedLine {
			selectedLine = end
		} else {
			selectedLine = gui.State.Panels.Staging.SelectedLine
		}
	} else {
		selectedLine = 0
	}

	gui.State.Panels.Staging = &stagingPanelState{
		StageableLines: stageableLines,
		HunkStarts:     hunkStarts,
		SelectedLine:   selectedLine,
		Diff:           diff,
	}

	if len(stageableLines) == 0 {
		return gui.createErrorPanel(gui.g, "No lines to stage")
	}

	if err := gui.focusLineAndHunk(); err != nil {
		return err
	}

	mainView := gui.getMainView()
	mainView.Highlight = true
	mainView.Wrap = false

	gui.g.Update(func(*gocui.Gui) error {
		return gui.setViewContent(gui.g, gui.getMainView(), colorDiff)
	})

	return nil
}

func (gui *Gui) handleStagingEscape(g *gocui.Gui, v *gocui.View) error {
	gui.State.Panels.Staging = nil

	return gui.switchFocus(gui.g, nil, gui.getFilesView())
}

func (gui *Gui) handleStagingPrevLine(g *gocui.Gui, v *gocui.View) error {
	return gui.handleCycleLine(true)
}

func (gui *Gui) handleStagingNextLine(g *gocui.Gui, v *gocui.View) error {
	return gui.handleCycleLine(false)
}

func (gui *Gui) handleStagingPrevHunk(g *gocui.Gui, v *gocui.View) error {
	return gui.handleCycleHunk(true)
}

func (gui *Gui) handleStagingNextHunk(g *gocui.Gui, v *gocui.View) error {
	return gui.handleCycleHunk(false)
}

func (gui *Gui) handleCycleHunk(prev bool) error {
	state := gui.State.Panels.Staging
	lineNumbers := state.StageableLines
	currentLine := lineNumbers[state.SelectedLine]
	currentHunkIndex := utils.PrevIndex(state.HunkStarts, currentLine)
	var newHunkIndex int
	if prev {
		if currentHunkIndex == 0 {
			newHunkIndex = len(state.HunkStarts) - 1
		} else {
			newHunkIndex = currentHunkIndex - 1
		}
	} else {
		if currentHunkIndex == len(state.HunkStarts)-1 {
			newHunkIndex = 0
		} else {
			newHunkIndex = currentHunkIndex + 1
		}
	}

	state.SelectedLine = utils.NextIndex(lineNumbers, state.HunkStarts[newHunkIndex])

	return gui.focusLineAndHunk()
}

func (gui *Gui) handleCycleLine(prev bool) error {
	state := gui.State.Panels.Staging
	lineNumbers := state.StageableLines
	currentLine := lineNumbers[state.SelectedLine]
	var newIndex int
	if prev {
		newIndex = utils.PrevIndex(lineNumbers, currentLine)
	} else {
		newIndex = utils.NextIndex(lineNumbers, currentLine)
	}
	state.SelectedLine = newIndex

	return gui.focusLineAndHunk()
}

// focusLineAndHunk works out the best focus for the staging panel given the
// selected line and size of the hunk
func (gui *Gui) focusLineAndHunk() error {
<<<<<<< HEAD
	stagingView := gui.getMainView(gui.g)
=======
	stagingView := gui.getMainView()
>>>>>>> 63e2ccfc
	state := gui.State.Panels.Staging

	lineNumber := state.StageableLines[state.SelectedLine]

	// we want the bottom line of the view buffer to ideally be the bottom line
	// of the hunk, but if the hunk is too big we'll just go three lines beyond
	// the currently selected line so that the user can see the context
	var bottomLine int
	nextHunkStartIndex := utils.NextIndex(state.HunkStarts, lineNumber)
	if nextHunkStartIndex == 0 {
		// for now linesHeight is an efficient means of getting the number of lines
		// in the patch. However if we introduce word wrap we'll need to update this
		bottomLine = stagingView.LinesHeight() - 1
	} else {
		bottomLine = state.HunkStarts[nextHunkStartIndex] - 1
	}

	hunkStartIndex := utils.PrevIndex(state.HunkStarts, lineNumber)
	hunkStart := state.HunkStarts[hunkStartIndex]
	// if it's the first hunk we'll also show the diff header
	if hunkStartIndex == 0 {
		hunkStart = 0
	}

	_, height := stagingView.Size()
	// if this hunk is too big, we will just ensure that the user can at least
	// see three lines of context below the cursor
	if bottomLine-hunkStart > height {
		bottomLine = lineNumber + 3
	}

	return gui.generalFocusLine(lineNumber, bottomLine, stagingView)
}

func (gui *Gui) handleStageHunk(g *gocui.Gui, v *gocui.View) error {
	return gui.handleStageLineOrHunk(true)
}

func (gui *Gui) handleStageLine(g *gocui.Gui, v *gocui.View) error {
	return gui.handleStageLineOrHunk(false)
}

func (gui *Gui) handleStageLineOrHunk(hunk bool) error {
	state := gui.State.Panels.Staging
	p, err := git.NewPatchModifier(gui.Log)
	if err != nil {
		return err
	}

	currentLine := state.StageableLines[state.SelectedLine]
	var patch string
	if hunk {
		patch, err = p.ModifyPatchForHunk(state.Diff, state.HunkStarts, currentLine)
	} else {
		patch, err = p.ModifyPatchForLine(state.Diff, currentLine)
	}
	if err != nil {
		return err
	}

	// for logging purposes
	// ioutil.WriteFile("patch.diff", []byte(patch), 0600)

	// apply the patch then refresh this panel
	// create a new temp file with the patch, then call git apply with that patch
	_, err = gui.GitCommand.ApplyPatch(patch)
	if err != nil {
		return err
	}

	if err := gui.refreshFiles(); err != nil {
		return err
	}
	if err := gui.refreshStagingPanel(); err != nil {
		return err
	}
	return nil
}<|MERGE_RESOLUTION|>--- conflicted
+++ resolved
@@ -144,11 +144,7 @@
 // focusLineAndHunk works out the best focus for the staging panel given the
 // selected line and size of the hunk
 func (gui *Gui) focusLineAndHunk() error {
-<<<<<<< HEAD
-	stagingView := gui.getMainView(gui.g)
-=======
 	stagingView := gui.getMainView()
->>>>>>> 63e2ccfc
 	state := gui.State.Panels.Staging
 
 	lineNumber := state.StageableLines[state.SelectedLine]
