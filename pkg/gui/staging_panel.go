package gui

import (
	"strings"

	"github.com/jesseduffield/gocui"
	"github.com/jesseduffield/lazygit/pkg/commands/patch"
)

func (gui *Gui) refreshStagingPanel(forceSecondaryFocused bool, selectedLineIdx int) error {
	gui.splitMainPanel(true)

	state := gui.State.Panels.LineByLine

<<<<<<< HEAD
	// We need to force focus here because the confirmation panel for safely staging lines does not return focus automatically.
	// This is because if we tell it to return focus it will unconditionally return it to the main panel which may not be what we want
	// e.g. in the event that there's nothing left to stage.
	if err := gui.switchFocus(nil, gui.getMainView()); err != nil {
		return err
	}

	file, _, err := gui.getSelectedDirOrFile()
	if err != nil || file == nil {
		if err != gui.Errors.ErrNoFiles {
			return err
		}
=======
	file := gui.getSelectedFile()
	if file == nil {
>>>>>>> d2d88fe6
		return gui.handleStagingEscape()
	}

	if !file.HasUnstagedChanges && !file.HasStagedChanges {
		return gui.handleStagingEscape()
	}

	secondaryFocused := false
	if forceSecondaryFocused {
		secondaryFocused = true
	} else {
		if state != nil {
			secondaryFocused = state.SecondaryFocused
		}
	}

	if (secondaryFocused && !file.HasStagedChanges) || (!secondaryFocused && !file.HasUnstagedChanges) {
		secondaryFocused = !secondaryFocused
	}

	if secondaryFocused {
		gui.getMainView().Title = gui.Tr.SLocalize("StagedChanges")
		gui.getSecondaryView().Title = gui.Tr.SLocalize("UnstagedChanges")
	} else {
		gui.getMainView().Title = gui.Tr.SLocalize("UnstagedChanges")
		gui.getSecondaryView().Title = gui.Tr.SLocalize("StagedChanges")
	}

	// note for custom diffs, we'll need to send a flag here saying not to use the custom diff
	diff := gui.GitCommand.WorktreeFileDiff(file, true, secondaryFocused)
	secondaryDiff := gui.GitCommand.WorktreeFileDiff(file, true, !secondaryFocused)

	// if we have e.g. a deleted file with nothing else to the diff will have only
	// 4-5 lines in which case we'll swap panels
	if len(strings.Split(diff, "\n")) < 5 {
		if len(strings.Split(secondaryDiff, "\n")) < 5 {
			return gui.handleStagingEscape()
		}
		secondaryFocused = !secondaryFocused
		diff, secondaryDiff = secondaryDiff, diff
	}

	empty, err := gui.refreshLineByLinePanel(diff, secondaryDiff, secondaryFocused, selectedLineIdx)
	if err != nil {
		return err
	}

	if empty {
		return gui.handleStagingEscape()
	}

	return nil
}

func (gui *Gui) handleTogglePanelClick(g *gocui.Gui, v *gocui.View) error {
	state := gui.State.Panels.LineByLine

	state.SecondaryFocused = !state.SecondaryFocused

	return gui.refreshStagingPanel(false, v.SelectedLineIdx())
}

func (gui *Gui) handleTogglePanel(g *gocui.Gui, v *gocui.View) error {
	state := gui.State.Panels.LineByLine

	state.SecondaryFocused = !state.SecondaryFocused
	return gui.refreshStagingPanel(false, -1)
}

func (gui *Gui) handleStagingEscape() error {
	gui.handleEscapeLineByLinePanel()

	return gui.switchContext(gui.Contexts.Files.Context)
}

func (gui *Gui) handleToggleStagedSelection(g *gocui.Gui, v *gocui.View) error {
	state := gui.State.Panels.LineByLine

	return gui.applySelection(state.SecondaryFocused)
}

func (gui *Gui) handleResetSelection(g *gocui.Gui, v *gocui.View) error {
	state := gui.State.Panels.LineByLine

	if state.SecondaryFocused {
		// for backwards compatibility
		return gui.applySelection(true)
	}

	if !gui.Config.GetUserConfig().GetBool("gui.skipUnstageLineWarning") {
		return gui.ask(askOpts{
			title:               gui.Tr.SLocalize("UnstageLinesTitle"),
			prompt:              gui.Tr.SLocalize("UnstageLinesPrompt"),
			handlersManageFocus: true,
			handleConfirm: func() error {
				if err := gui.switchContext(gui.Contexts.Staging.Context); err != nil {
					return err
				}

				return gui.applySelection(true)
			},
			handleClose: func() error {
				return gui.switchContext(gui.Contexts.Staging.Context)
			},
		})
	}
	return gui.applySelection(true)
}

func (gui *Gui) applySelection(reverse bool) error {
	state := gui.State.Panels.LineByLine

<<<<<<< HEAD
	file, _, err := gui.getSelectedDirOrFile()
	if err != nil || file == nil {
		return err
=======
	file := gui.getSelectedFile()
	if file == nil {
		return nil
>>>>>>> d2d88fe6
	}

	patch := patch.ModifiedPatchForRange(gui.Log, file.Name, state.Diff, state.FirstLineIdx, state.LastLineIdx, reverse, false)

	if patch == "" {
		return nil
	}

	// apply the patch then refresh this panel
	// create a new temp file with the patch, then call git apply with that patch
	applyFlags := []string{}
	if !reverse || state.SecondaryFocused {
		applyFlags = append(applyFlags, "cached")
	}
	err := gui.GitCommand.ApplyPatch(patch, applyFlags...)
	if err != nil {
		return gui.surfaceError(err)
	}

	if state.SelectMode == RANGE {
		state.SelectMode = LINE
	}

	if err := gui.refreshSidePanels(refreshOptions{scope: []int{FILES}}); err != nil {
		return err
	}
	if err := gui.refreshStagingPanel(false, -1); err != nil {
		return err
	}
	return nil
}<|MERGE_RESOLUTION|>--- conflicted
+++ resolved
@@ -12,23 +12,8 @@
 
 	state := gui.State.Panels.LineByLine
 
-<<<<<<< HEAD
-	// We need to force focus here because the confirmation panel for safely staging lines does not return focus automatically.
-	// This is because if we tell it to return focus it will unconditionally return it to the main panel which may not be what we want
-	// e.g. in the event that there's nothing left to stage.
-	if err := gui.switchFocus(nil, gui.getMainView()); err != nil {
-		return err
-	}
-
-	file, _, err := gui.getSelectedDirOrFile()
-	if err != nil || file == nil {
-		if err != gui.Errors.ErrNoFiles {
-			return err
-		}
-=======
-	file := gui.getSelectedFile()
+	file, _ := gui.getSelectedDirOrFile()
 	if file == nil {
->>>>>>> d2d88fe6
 		return gui.handleStagingEscape()
 	}
 
@@ -141,15 +126,9 @@
 func (gui *Gui) applySelection(reverse bool) error {
 	state := gui.State.Panels.LineByLine
 
-<<<<<<< HEAD
-	file, _, err := gui.getSelectedDirOrFile()
-	if err != nil || file == nil {
-		return err
-=======
-	file := gui.getSelectedFile()
+	file, _ := gui.getSelectedDirOrFile()
 	if file == nil {
 		return nil
->>>>>>> d2d88fe6
 	}
 
 	patch := patch.ModifiedPatchForRange(gui.Log, file.Name, state.Diff, state.FirstLineIdx, state.LastLineIdx, reverse, false)
