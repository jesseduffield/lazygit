package gui

import (
	"fmt"
	"strconv"

	"github.com/fatih/color"
	"github.com/go-errors/errors"

	"github.com/jesseduffield/gocui"
	"github.com/jesseduffield/lazygit/pkg/commands"
	"github.com/jesseduffield/lazygit/pkg/utils"
)

// list panel functions

func (gui *Gui) getSelectedCommit(g *gocui.Gui) *commands.Commit {
	selectedLine := gui.State.Panels.Commits.SelectedLine
	if selectedLine == -1 {
		return nil
	}

	return gui.State.Commits[selectedLine]
}

func (gui *Gui) handleCommitSelect(g *gocui.Gui, v *gocui.View) error {
	if gui.popupOrAdvancedPanelFocused() {
		return nil
	}

	// this probably belongs in an 'onFocus' function than a 'commit selected' function
	if err := gui.refreshSecondaryPatchPanel(); err != nil {
		return err
	}

	if _, err := gui.g.SetCurrentView(v.Name()); err != nil {
		return err
	}

	gui.getMainView().Title = "Patch"
	gui.getSecondaryView().Title = "Custom Patch"
	gui.State.Panels.LineByLine = nil

	commit := gui.getSelectedCommit(g)
	if commit == nil {
		return gui.renderString(g, "main", gui.Tr.SLocalize("NoCommitsThisBranch"))
	}

	if err := gui.focusPoint(0, gui.State.Panels.Commits.SelectedLine, len(gui.State.Commits), v); err != nil {
		return err
	}

	// if specific diff mode is on, don't show diff
	if gui.State.Panels.Commits.SpecificDiffMode {
		return nil
	}

	commitText, err := gui.GitCommand.Show(commit.Sha)
	if err != nil {
		return err
	}
	return gui.renderString(g, "main", commitText)
}

func (gui *Gui) refreshCommits(g *gocui.Gui) error {
	g.Update(func(*gocui.Gui) error {
		builder, err := commands.NewCommitListBuilder(gui.Log, gui.GitCommand, gui.OSCommand, gui.Tr, gui.State.CherryPickedCommits, gui.State.DiffEntries)
		if err != nil {
			return err
		}
		commits, err := builder.GetCommits()
		if err != nil {
			return err
		}
		gui.State.Commits = commits

		gui.refreshSelectedLine(&gui.State.Panels.Commits.SelectedLine, len(gui.State.Commits))

		isFocused := gui.g.CurrentView().Name() == "commits"
		list, err := utils.RenderList(gui.State.Commits, isFocused)
		if err != nil {
			return err
		}

		v := gui.getCommitsView()
		v.Clear()
		fmt.Fprint(v, list)

		gui.refreshStatus(g)
		if g.CurrentView() == v {
			gui.handleCommitSelect(g, v)
		}
		if g.CurrentView() == gui.getCommitFilesView() || (g.CurrentView() == gui.getMainView() || gui.State.MainContext == "patch-building") {
			return gui.refreshCommitFilesView()
		}
		return nil
	})
	return nil
}

<<<<<<< HEAD
func (gui *Gui) handleCommitsNextLine(g *gocui.Gui, v *gocui.View) error {
	if gui.popupOrAdvancedPanelFocused() {
		return nil
	}

	panelState := gui.State.Panels.Commits
	gui.changeSelectedLine(&panelState.SelectedLine, len(gui.State.Commits), false)

	if err := gui.resetOrigin(gui.getMainView()); err != nil {
		return err
	}
	return gui.handleCommitSelect(gui.g, v)
}

func (gui *Gui) handleCommitsPrevLine(g *gocui.Gui, v *gocui.View) error {
	if gui.popupOrAdvancedPanelFocused() {
		return nil
	}

	panelState := gui.State.Panels.Commits
	gui.changeSelectedLine(&panelState.SelectedLine, len(gui.State.Commits), true)

	if err := gui.resetOrigin(gui.getMainView()); err != nil {
		return err
	}
	return gui.handleCommitSelect(gui.g, v)
}

=======
>>>>>>> 3dd1daac
// specific functions

func (gui *Gui) handleResetToCommit(g *gocui.Gui, commitView *gocui.View) error {
	return gui.createConfirmationPanel(g, commitView, true, gui.Tr.SLocalize("ResetToCommit"), gui.Tr.SLocalize("SureResetThisCommit"), func(g *gocui.Gui, v *gocui.View) error {
		commit := gui.getSelectedCommit(g)
		if commit == nil {
			panic(errors.New(gui.Tr.SLocalize("NoCommitsThisBranch")))
		}

		if err := gui.GitCommand.ResetToCommit(commit.Sha, "mixed"); err != nil {
			return gui.createErrorPanel(g, err.Error())
		}
		if err := gui.refreshCommits(g); err != nil {
			panic(err)
		}
		if err := gui.refreshFiles(); err != nil {
			panic(err)
		}
		gui.resetOrigin(commitView)
		gui.State.Panels.Commits.SelectedLine = 0
		return gui.handleCommitSelect(g, commitView)
	}, nil)
}

func (gui *Gui) handleCommitSquashDown(g *gocui.Gui, v *gocui.View) error {
	if len(gui.State.Commits) <= 1 {
		return gui.createErrorPanel(g, gui.Tr.SLocalize("YouNoCommitsToSquash"))
	}

	applied, err := gui.handleMidRebaseCommand("squash")
	if err != nil {
		return err
	}
	if applied {
		return nil
	}

	gui.createConfirmationPanel(g, v, true, gui.Tr.SLocalize("Squash"), gui.Tr.SLocalize("SureSquashThisCommit"), func(g *gocui.Gui, v *gocui.View) error {
		return gui.WithWaitingStatus(gui.Tr.SLocalize("SquashingStatus"), func() error {
			err := gui.GitCommand.InteractiveRebase(gui.State.Commits, gui.State.Panels.Commits.SelectedLine, "squash")
			return gui.handleGenericMergeCommandResult(err)
		})
	}, nil)
	return nil
}

// TODO: move to files panel
func (gui *Gui) anyUnStagedChanges(files []*commands.File) bool {
	for _, file := range files {
		if file.Tracked && file.HasUnstagedChanges {
			return true
		}
	}
	return false
}

func (gui *Gui) handleCommitFixup(g *gocui.Gui, v *gocui.View) error {
	if len(gui.State.Commits) <= 1 {
		return gui.createErrorPanel(g, gui.Tr.SLocalize("YouNoCommitsToSquash"))
	}

	applied, err := gui.handleMidRebaseCommand("fixup")
	if err != nil {
		return err
	}
	if applied {
		return nil
	}

	gui.createConfirmationPanel(g, v, true, gui.Tr.SLocalize("Fixup"), gui.Tr.SLocalize("SureFixupThisCommit"), func(g *gocui.Gui, v *gocui.View) error {
		return gui.WithWaitingStatus(gui.Tr.SLocalize("FixingStatus"), func() error {
			err := gui.GitCommand.InteractiveRebase(gui.State.Commits, gui.State.Panels.Commits.SelectedLine, "fixup")
			return gui.handleGenericMergeCommandResult(err)
		})
	}, nil)
	return nil
}

func (gui *Gui) handleRenameCommit(g *gocui.Gui, v *gocui.View) error {
	applied, err := gui.handleMidRebaseCommand("reword")
	if err != nil {
		return err
	}
	if applied {
		return nil
	}

	if gui.State.Panels.Commits.SelectedLine != 0 {
		return gui.createErrorPanel(g, gui.Tr.SLocalize("OnlyRenameTopCommit"))
	}
	return gui.createPromptPanel(g, v, gui.Tr.SLocalize("renameCommit"), "", func(g *gocui.Gui, v *gocui.View) error {
		if err := gui.GitCommand.RenameCommit(v.Buffer()); err != nil {
			return gui.createErrorPanel(g, err.Error())
		}
		if err := gui.refreshCommits(g); err != nil {
			panic(err)
		}
		return gui.handleCommitSelect(g, v)
	})
}

func (gui *Gui) handleRenameCommitEditor(g *gocui.Gui, v *gocui.View) error {
	applied, err := gui.handleMidRebaseCommand("reword")
	if err != nil {
		return err
	}
	if applied {
		return nil
	}

	subProcess, err := gui.GitCommand.RewordCommit(gui.State.Commits, gui.State.Panels.Commits.SelectedLine)
	if err != nil {
		return gui.createErrorPanel(gui.g, err.Error())
	}
	if subProcess != nil {
		gui.SubProcess = subProcess
		return gui.Errors.ErrSubProcess
	}

	return nil
}

// handleMidRebaseCommand sees if the selected commit is in fact a rebasing
// commit meaning you are trying to edit the todo file rather than actually
// begin a rebase. It then updates the todo file with that action
func (gui *Gui) handleMidRebaseCommand(action string) (bool, error) {
	selectedCommit := gui.State.Commits[gui.State.Panels.Commits.SelectedLine]
	if selectedCommit.Status != "rebasing" {
		return false, nil
	}

	// for now we do not support setting 'reword' because it requires an editor
	// and that means we either unconditionally wait around for the subprocess to ask for
	// our input or we set a lazygit client as the EDITOR env variable and have it
	// request us to edit the commit message when prompted.
	if action == "reword" {
		return true, gui.createErrorPanel(gui.g, gui.Tr.SLocalize("rewordNotSupported"))
	}

	if err := gui.GitCommand.EditRebaseTodo(gui.State.Panels.Commits.SelectedLine, action); err != nil {
		return false, gui.createErrorPanel(gui.g, err.Error())
	}
	return true, gui.refreshCommits(gui.g)
}

// handleMoveTodoDown like handleMidRebaseCommand but for moving an item up in the todo list
func (gui *Gui) handleMoveTodoDown(index int) (bool, error) {
	selectedCommit := gui.State.Commits[index]
	if selectedCommit.Status != "rebasing" {
		return false, nil
	}
	if gui.State.Commits[index+1].Status != "rebasing" {
		return true, nil
	}
	if err := gui.GitCommand.MoveTodoDown(index); err != nil {
		return true, gui.createErrorPanel(gui.g, err.Error())
	}
	return true, gui.refreshCommits(gui.g)
}

func (gui *Gui) handleCommitDelete(g *gocui.Gui, v *gocui.View) error {
	applied, err := gui.handleMidRebaseCommand("drop")
	if err != nil {
		return err
	}
	if applied {
		return nil
	}

	return gui.createConfirmationPanel(gui.g, v, true, gui.Tr.SLocalize("DeleteCommitTitle"), gui.Tr.SLocalize("DeleteCommitPrompt"), func(*gocui.Gui, *gocui.View) error {
		return gui.WithWaitingStatus(gui.Tr.SLocalize("DeletingStatus"), func() error {
			err := gui.GitCommand.InteractiveRebase(gui.State.Commits, gui.State.Panels.Commits.SelectedLine, "drop")
			return gui.handleGenericMergeCommandResult(err)
		})
	}, nil)
}

func (gui *Gui) handleCommitMoveDown(g *gocui.Gui, v *gocui.View) error {
	index := gui.State.Panels.Commits.SelectedLine
	selectedCommit := gui.State.Commits[index]
	if selectedCommit.Status == "rebasing" {
		if gui.State.Commits[index+1].Status != "rebasing" {
			return nil
		}
		if err := gui.GitCommand.MoveTodoDown(index); err != nil {
			return gui.createErrorPanel(gui.g, err.Error())
		}
		gui.State.Panels.Commits.SelectedLine++
		return gui.refreshCommits(gui.g)
	}

	return gui.WithWaitingStatus(gui.Tr.SLocalize("MovingStatus"), func() error {
		err := gui.GitCommand.MoveCommitDown(gui.State.Commits, index)
		if err == nil {
			gui.State.Panels.Commits.SelectedLine++
		}
		return gui.handleGenericMergeCommandResult(err)
	})
}

func (gui *Gui) handleCommitMoveUp(g *gocui.Gui, v *gocui.View) error {
	index := gui.State.Panels.Commits.SelectedLine
	if index == 0 {
		return nil
	}
	selectedCommit := gui.State.Commits[index]
	if selectedCommit.Status == "rebasing" {
		if err := gui.GitCommand.MoveTodoDown(index - 1); err != nil {
			return gui.createErrorPanel(gui.g, err.Error())
		}
		gui.State.Panels.Commits.SelectedLine--
		return gui.refreshCommits(gui.g)
	}

	return gui.WithWaitingStatus(gui.Tr.SLocalize("MovingStatus"), func() error {
		err := gui.GitCommand.MoveCommitDown(gui.State.Commits, index-1)
		if err == nil {
			gui.State.Panels.Commits.SelectedLine--
		}
		return gui.handleGenericMergeCommandResult(err)
	})
}

func (gui *Gui) handleCommitEdit(g *gocui.Gui, v *gocui.View) error {
	applied, err := gui.handleMidRebaseCommand("edit")
	if err != nil {
		return err
	}
	if applied {
		return nil
	}

	return gui.WithWaitingStatus(gui.Tr.SLocalize("RebasingStatus"), func() error {
		err = gui.GitCommand.InteractiveRebase(gui.State.Commits, gui.State.Panels.Commits.SelectedLine, "edit")
		return gui.handleGenericMergeCommandResult(err)
	})
}

func (gui *Gui) handleCommitAmendTo(g *gocui.Gui, v *gocui.View) error {
	return gui.createConfirmationPanel(gui.g, v, true, gui.Tr.SLocalize("AmendCommitTitle"), gui.Tr.SLocalize("AmendCommitPrompt"), func(*gocui.Gui, *gocui.View) error {
		return gui.WithWaitingStatus(gui.Tr.SLocalize("AmendingStatus"), func() error {
			err := gui.GitCommand.AmendTo(gui.State.Commits[gui.State.Panels.Commits.SelectedLine].Sha)
			return gui.handleGenericMergeCommandResult(err)
		})
	}, nil)
}

func (gui *Gui) handleCommitPick(g *gocui.Gui, v *gocui.View) error {
	applied, err := gui.handleMidRebaseCommand("pick")
	if err != nil {
		return err
	}
	if applied {
		return nil
	}

	// at this point we aren't actually rebasing so we will interpret this as an
	// attempt to pull. We might revoke this later after enabling configurable keybindings
	return gui.handlePullFiles(g, v)
}

func (gui *Gui) handleCommitRevert(g *gocui.Gui, v *gocui.View) error {
	if err := gui.GitCommand.Revert(gui.State.Commits[gui.State.Panels.Commits.SelectedLine].Sha); err != nil {
		return gui.createErrorPanel(gui.g, err.Error())
	}
	gui.State.Panels.Commits.SelectedLine++
	return gui.refreshCommits(gui.g)
}

func (gui *Gui) handleCopyCommit(g *gocui.Gui, v *gocui.View) error {
	// get currently selected commit, add the sha to state.
	commit := gui.State.Commits[gui.State.Panels.Commits.SelectedLine]

	// we will un-copy it if it's already copied
	for index, cherryPickedCommit := range gui.State.CherryPickedCommits {
		if commit.Sha == cherryPickedCommit.Sha {
			gui.State.CherryPickedCommits = append(gui.State.CherryPickedCommits[0:index], gui.State.CherryPickedCommits[index+1:]...)
			return gui.refreshCommits(gui.g)
		}
	}

	gui.addCommitToCherryPickedCommits(gui.State.Panels.Commits.SelectedLine)
	return gui.refreshCommits(gui.g)
}

func (gui *Gui) addCommitToCherryPickedCommits(index int) {
	// not super happy with modifying the state of the Commits array here
	// but the alternative would be very tricky
	gui.State.Commits[index].Copied = true

	newCommits := []*commands.Commit{}
	for _, commit := range gui.State.Commits {
		if commit.Copied {
			// duplicating just the things we need to put in the rebase TODO list
			newCommits = append(newCommits, &commands.Commit{Name: commit.Name, Sha: commit.Sha})
		}
	}

	gui.State.CherryPickedCommits = newCommits
}

func (gui *Gui) handleCopyCommitRange(g *gocui.Gui, v *gocui.View) error {
	// whenever I add a commit, I need to make sure I retain its order

	// find the last commit that is copied that's above our position
	// if there are none, startIndex = 0
	startIndex := 0
	for index, commit := range gui.State.Commits[0:gui.State.Panels.Commits.SelectedLine] {
		if commit.Copied {
			startIndex = index
		}
	}

	gui.Log.Info("commit copy start index: " + strconv.Itoa(startIndex))

	for index := startIndex; index <= gui.State.Panels.Commits.SelectedLine; index++ {
		gui.addCommitToCherryPickedCommits(index)
	}

	return gui.refreshCommits(gui.g)
}

// HandlePasteCommits begins a cherry-pick rebase with the commits the user has copied
func (gui *Gui) HandlePasteCommits(g *gocui.Gui, v *gocui.View) error {
	return gui.createConfirmationPanel(g, v, true, gui.Tr.SLocalize("CherryPick"), gui.Tr.SLocalize("SureCherryPick"), func(g *gocui.Gui, v *gocui.View) error {
		return gui.WithWaitingStatus(gui.Tr.SLocalize("CherryPickingStatus"), func() error {
			err := gui.GitCommand.CherryPickCommits(gui.State.CherryPickedCommits)
			return gui.handleGenericMergeCommandResult(err)
		})
	}, nil)
}

func (gui *Gui) handleSwitchToCommitFilesPanel(g *gocui.Gui, v *gocui.View) error {
	if err := gui.refreshCommitFilesView(); err != nil {
		return err
	}

	return gui.switchFocus(g, gui.getCommitsView(), gui.getCommitFilesView())
}

func (gui *Gui) handleToggleDiffCommit(g *gocui.Gui, v *gocui.View) error {
	selectLimit := 2

	// get selected commit
	commit := gui.getSelectedCommit(g)
	if commit == nil {
		return gui.renderString(g, "main", gui.Tr.SLocalize("NoCommitsThisBranch"))
	}

	// if already selected commit delete
	if idx, has := gui.hasCommit(gui.State.DiffEntries, commit.Sha); has {
		gui.State.DiffEntries = gui.unchooseCommit(gui.State.DiffEntries, idx)
	} else {
		if len(gui.State.DiffEntries) == selectLimit {
			gui.State.DiffEntries = gui.unchooseCommit(gui.State.DiffEntries, 0)
		}
		gui.State.DiffEntries = append(gui.State.DiffEntries, commit)
	}

	gui.setDiffMode()

	// if selected two commits, display diff between
	if len(gui.State.DiffEntries) == selectLimit {
		commitText, err := gui.GitCommand.DiffCommits(gui.State.DiffEntries[0].Sha, gui.State.DiffEntries[1].Sha)

		if err != nil {
			return gui.createErrorPanel(gui.g, err.Error())
		}

		return gui.renderString(g, "main", commitText)
	}

	return nil
}

func (gui *Gui) setDiffMode() {
	v := gui.getCommitsView()
	if len(gui.State.DiffEntries) != 0 {
		gui.State.Panels.Commits.SpecificDiffMode = true
		v.Title = gui.Tr.SLocalize("CommitsDiffTitle")
	} else {
		gui.State.Panels.Commits.SpecificDiffMode = false
		v.Title = gui.Tr.SLocalize("CommitsTitle")
	}

	gui.refreshCommits(gui.g)
}

func (gui *Gui) hasCommit(commits []*commands.Commit, target string) (int, bool) {
	for idx, commit := range commits {
		if commit.Sha == target {
			return idx, true
		}
	}
	return -1, false
}

func (gui *Gui) unchooseCommit(commits []*commands.Commit, i int) []*commands.Commit {
	return append(commits[:i], commits[i+1:]...)
}

func (gui *Gui) handleCreateFixupCommit(g *gocui.Gui, v *gocui.View) error {
	commit := gui.getSelectedCommit(g)
	if commit == nil {
		return nil
	}

	return gui.createConfirmationPanel(g, v, true, gui.Tr.SLocalize("CreateFixupCommit"), gui.Tr.TemplateLocalize(
		"SureCreateFixupCommit",
		Teml{
			"commit": commit.Sha,
		},
	), func(g *gocui.Gui, v *gocui.View) error {
		if err := gui.GitCommand.CreateFixupCommit(commit.Sha); err != nil {
			return gui.createErrorPanel(g, err.Error())
		}

		return gui.refreshSidePanels(gui.g)
	}, nil)
}

func (gui *Gui) handleSquashAllAboveFixupCommits(g *gocui.Gui, v *gocui.View) error {
	commit := gui.getSelectedCommit(g)
	if commit == nil {
		return nil
	}

	return gui.createConfirmationPanel(g, v, true, gui.Tr.SLocalize("SquashAboveCommits"), gui.Tr.TemplateLocalize(
		"SureSquashAboveCommits",
		Teml{
			"commit": commit.Sha,
		},
	), func(g *gocui.Gui, v *gocui.View) error {
		return gui.WithWaitingStatus(gui.Tr.SLocalize("SquashingStatus"), func() error {
			err := gui.GitCommand.SquashAllAboveFixupCommits(commit.Sha)
			return gui.handleGenericMergeCommandResult(err)
		})
	}, nil)
}

type resetOption struct {
	description string
	command     string
}

// GetDisplayStrings is a function.
func (r *resetOption) GetDisplayStrings(isFocused bool) []string {
	return []string{r.description, color.New(color.FgRed).Sprint(r.command)}
}

func (gui *Gui) handleCreateCommitResetMenu(g *gocui.Gui, v *gocui.View) error {
	commit := gui.getSelectedCommit(g)
	if commit == nil {
		return gui.createErrorPanel(gui.g, gui.Tr.SLocalize("NoCommitsThisBranch"))
	}

	strengths := []string{"soft", "mixed", "hard"}
	options := make([]*resetOption, len(strengths))
	for i, strength := range strengths {
		options[i] = &resetOption{
			description: fmt.Sprintf("%s reset", strength),
			command:     fmt.Sprintf("reset --%s %s", strength, commit.Sha),
		}
	}

	handleMenuPress := func(index int) error {
		if err := gui.GitCommand.ResetToCommit(commit.Sha, strengths[index]); err != nil {
			return err
		}

		if err := gui.refreshCommits(g); err != nil {
			return err
		}
		if err := gui.refreshFiles(); err != nil {
			return err
		}
		if err := gui.resetOrigin(gui.getCommitsView()); err != nil {
			return err
		}

		gui.State.Panels.Commits.SelectedLine = 0
		return gui.handleCommitSelect(g, gui.getCommitsView())
	}

	return gui.createMenu(fmt.Sprintf("%s %s", gui.Tr.SLocalize("resetTo"), commit.Sha), options, len(options), handleMenuPress)
}

func (gui *Gui) handleTagCommit(g *gocui.Gui, v *gocui.View) error {
	// TODO: bring up menu asking if you want to make a lightweight or annotated tag
	// if annotated, switch to a subprocess to create the message

	commit := gui.getSelectedCommit(g)
	if commit == nil {
		return nil
	}

	return gui.handleCreateLightweightTag(commit.Sha)
}

func (gui *Gui) handleCreateLightweightTag(commitSha string) error {
	return gui.createPromptPanel(gui.g, gui.getCommitsView(), gui.Tr.SLocalize("TagNameTitle"), "", func(g *gocui.Gui, v *gocui.View) error {
		if err := gui.GitCommand.CreateLightweightTag(v.Buffer(), commitSha); err != nil {
			return gui.createErrorPanel(g, err.Error())
		}
		if err := gui.refreshCommits(g); err != nil {
			return gui.createErrorPanel(g, err.Error())
		}
		if err := gui.refreshTags(); err != nil {
			return gui.createErrorPanel(g, err.Error())
		}
		return gui.handleCommitSelect(g, v)
	})
}<|MERGE_RESOLUTION|>--- conflicted
+++ resolved
@@ -98,37 +98,6 @@
 	return nil
 }
 
-<<<<<<< HEAD
-func (gui *Gui) handleCommitsNextLine(g *gocui.Gui, v *gocui.View) error {
-	if gui.popupOrAdvancedPanelFocused() {
-		return nil
-	}
-
-	panelState := gui.State.Panels.Commits
-	gui.changeSelectedLine(&panelState.SelectedLine, len(gui.State.Commits), false)
-
-	if err := gui.resetOrigin(gui.getMainView()); err != nil {
-		return err
-	}
-	return gui.handleCommitSelect(gui.g, v)
-}
-
-func (gui *Gui) handleCommitsPrevLine(g *gocui.Gui, v *gocui.View) error {
-	if gui.popupOrAdvancedPanelFocused() {
-		return nil
-	}
-
-	panelState := gui.State.Panels.Commits
-	gui.changeSelectedLine(&panelState.SelectedLine, len(gui.State.Commits), true)
-
-	if err := gui.resetOrigin(gui.getMainView()); err != nil {
-		return err
-	}
-	return gui.handleCommitSelect(gui.g, v)
-}
-
-=======
->>>>>>> 3dd1daac
 // specific functions
 
 func (gui *Gui) handleResetToCommit(g *gocui.Gui, commitView *gocui.View) error {
