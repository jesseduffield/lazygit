package gui

import (
	"fmt"
	"io/ioutil"
	"math"
	"os"
	"sync"

	// "io"
	// "io/ioutil"

	"os/exec"
	"strings"
	"time"

	"github.com/fsnotify/fsnotify"
	"github.com/go-errors/errors"

	// "strings"

	"github.com/fatih/color"
	"github.com/golang-collections/collections/stack"
	"github.com/jesseduffield/gocui"
	"github.com/jesseduffield/lazygit/pkg/commands"
	"github.com/jesseduffield/lazygit/pkg/config"
	"github.com/jesseduffield/lazygit/pkg/i18n"
	"github.com/jesseduffield/lazygit/pkg/theme"
	"github.com/jesseduffield/lazygit/pkg/updates"
	"github.com/jesseduffield/lazygit/pkg/utils"
	"github.com/sirupsen/logrus"
)

const StartupPopupVersion = 1

// OverlappingEdges determines if panel edges overlap
var OverlappingEdges = false

// SentinelErrors are the errors that have special meaning and need to be checked
// by calling functions. The less of these, the better
type SentinelErrors struct {
	ErrSubProcess error
	ErrNoFiles    error
	ErrSwitchRepo error
}

// GenerateSentinelErrors makes the sentinel errors for the gui. We're defining it here
// because we can't do package-scoped errors with localization, and also because
// it seems like package-scoped variables are bad in general
// https://dave.cheney.net/2017/06/11/go-without-package-scoped-variables
// In the future it would be good to implement some of the recommendations of
// that article. For now, if we don't need an error to be a sentinel, we will just
// define it inline. This has implications for error messages that pop up everywhere
// in that we'll be duplicating the default values. We may need to look at
// having a default localisation bundle defined, and just using keys-only when
// localising things in the code.
func (gui *Gui) GenerateSentinelErrors() {
	gui.Errors = SentinelErrors{
		ErrSubProcess: errors.New(gui.Tr.SLocalize("RunningSubprocess")),
		ErrNoFiles:    errors.New(gui.Tr.SLocalize("NoChangedFiles")),
		ErrSwitchRepo: errors.New("switching repo"),
	}
}

// Teml is short for template used to make the required map[string]interface{} shorter when using gui.Tr.SLocalize and gui.Tr.TemplateLocalize
type Teml i18n.Teml

// Gui wraps the gocui Gui object which handles rendering and events
type Gui struct {
	g             *gocui.Gui
	Log           *logrus.Entry
	GitCommand    *commands.GitCommand
	OSCommand     *commands.OSCommand
	SubProcess    *exec.Cmd
	State         guiState
	Config        config.AppConfigurer
	Tr            *i18n.Localizer
	Errors        SentinelErrors
	Updater       *updates.Updater
	statusManager *statusManager
	credentials   credentials
	waitForIntro  sync.WaitGroup
	fileWatcher   *fsnotify.Watcher
}

// for now the staging panel state, unlike the other panel states, is going to be
// non-mutative, so that we don't accidentally end up
// with mismatches of data. We might change this in the future
type lineByLinePanelState struct {
	SelectedLineIdx  int
	FirstLineIdx     int
	LastLineIdx      int
	Diff             string
	PatchParser      *commands.PatchParser
	SelectMode       int  // one of LINE, HUNK, or RANGE
	SecondaryFocused bool // this is for if we show the left or right panel
}

type mergingPanelState struct {
	ConflictIndex int
	ConflictTop   bool
	Conflicts     []commands.Conflict
	EditHistory   *stack.Stack
}

type filePanelState struct {
	SelectedLine int
}

<<<<<<< HEAD
type extensiveFilePanelState struct {
	// The path to the currently selected item
	Selected []int
}

=======
// TODO: consider splitting this out into the window and the branches view
>>>>>>> 3dd1daac
type branchPanelState struct {
	SelectedLine int
}

type remotePanelState struct {
	SelectedLine int
}

type remoteBranchesState struct {
	SelectedLine int
}

type tagsPanelState struct {
	SelectedLine int
}

type commitPanelState struct {
	SelectedLine     int
	SpecificDiffMode bool
}

type stashPanelState struct {
	SelectedLine int
}

type menuPanelState struct {
	SelectedLine int
	OnPress      func(g *gocui.Gui, v *gocui.View) error
}

type commitFilesPanelState struct {
	SelectedLine int
}

type statusPanelState struct {
	pushables string
	pullables string
}

type panelStates struct {
	Files          *filePanelState
<<<<<<< HEAD
	ExtensiveFiles *extensiveFilePanelState
	Branches       *branchPanelState
	Commits        *commitPanelState
	Stash          *stashPanelState
	Menu           *menuPanelState
	Staging        *stagingPanelState
	Merging        *mergingPanelState
	CommitFiles    *commitFilesPanelState
}

type guiState struct {
	Files               []*commands.File
	ExtensiveFiles      *commands.Dir
	Branches            []*commands.Branch
	Commits             []*commands.Commit
	StashEntries        []*commands.StashEntry
	CommitFiles         []*commands.CommitFile
	DiffEntries         []*commands.Commit
	MenuItemCount       int // can't store the actual list because it's of interface{} type
	PreviousView        string
	Platform            commands.Platform
	Updating            bool
	Panels              *panelStates
	WorkingTreeState    string // one of "merging", "rebasing", "normal"
	Contexts            map[string]string
	CherryPickedCommits []*commands.Commit
}
=======
	Branches       *branchPanelState
	Remotes        *remotePanelState
	RemoteBranches *remoteBranchesState
	Tags           *tagsPanelState
	Commits        *commitPanelState
	Stash          *stashPanelState
	Menu           *menuPanelState
	LineByLine     *lineByLinePanelState
	Merging        *mergingPanelState
	CommitFiles    *commitFilesPanelState
	Status         *statusPanelState
}

type guiState struct {
	Files                []*commands.File
	Branches             []*commands.Branch
	Commits              []*commands.Commit
	StashEntries         []*commands.StashEntry
	CommitFiles          []*commands.CommitFile
	DiffEntries          []*commands.Commit
	Remotes              []*commands.Remote
	RemoteBranches       []*commands.RemoteBranch
	Tags                 []*commands.Tag
	MenuItemCount        int // can't store the actual list because it's of interface{} type
	PreviousView         string
	Platform             commands.Platform
	Updating             bool
	Panels               *panelStates
	WorkingTreeState     string // one of "merging", "rebasing", "normal"
	MainContext          string // used to keep the main and secondary views' contexts in sync
	CherryPickedCommits  []*commands.Commit
	SplitMainPanel       bool
	RetainOriginalDir    bool
	IsRefreshingFiles    bool
	RefreshingFilesMutex sync.Mutex
}

// for now the split view will always be on
>>>>>>> 3dd1daac

// NewGui builds a new gui handler
func NewGui(log *logrus.Entry, gitCommand *commands.GitCommand, oSCommand *commands.OSCommand, tr *i18n.Localizer, config config.AppConfigurer, updater *updates.Updater) (*Gui, error) {

	initialState := guiState{
		Files:               make([]*commands.File, 0),
		ExtensiveFiles:      commands.NewDir(),
		PreviousView:        "files",
		Commits:             make([]*commands.Commit, 0),
		CherryPickedCommits: make([]*commands.Commit, 0),
		StashEntries:        make([]*commands.StashEntry, 0),
		DiffEntries:         make([]*commands.Commit, 0),
		Platform:            *oSCommand.Platform,
		Panels: &panelStates{
			Files:          &filePanelState{SelectedLine: -1},
<<<<<<< HEAD
			ExtensiveFiles: &extensiveFilePanelState{Selected: []int{0}},
			Branches:       &branchPanelState{SelectedLine: 0},
=======
			Branches:       &branchPanelState{SelectedLine: 0},
			Remotes:        &remotePanelState{SelectedLine: 0},
			RemoteBranches: &remoteBranchesState{SelectedLine: -1},
			Tags:           &tagsPanelState{SelectedLine: -1},
>>>>>>> 3dd1daac
			Commits:        &commitPanelState{SelectedLine: -1},
			CommitFiles:    &commitFilesPanelState{SelectedLine: -1},
			Stash:          &stashPanelState{SelectedLine: -1},
			Menu:           &menuPanelState{SelectedLine: 0},
			Merging: &mergingPanelState{
				ConflictIndex: 0,
				ConflictTop:   true,
				Conflicts:     []commands.Conflict{},
				EditHistory:   stack.New(),
			},
			Status: &statusPanelState{},
		},
	}

	gui := &Gui{
		Log:           log,
		GitCommand:    gitCommand,
		OSCommand:     oSCommand,
		State:         initialState,
		Config:        config,
		Tr:            tr,
		Updater:       updater,
		statusManager: &statusManager{},
	}

	gui.watchFilesForChanges()

	gui.GenerateSentinelErrors()

	return gui, nil
}

func (gui *Gui) scrollUpView(viewName string) error {
	mainView, _ := gui.g.View(viewName)
	ox, oy := mainView.Origin()
	newOy := int(math.Max(0, float64(oy-gui.Config.GetUserConfig().GetInt("gui.scrollHeight"))))
	return mainView.SetOrigin(ox, newOy)
}

func (gui *Gui) scrollDownView(viewName string) error {
	mainView, _ := gui.g.View(viewName)
	ox, oy := mainView.Origin()
	y := oy
	if !gui.Config.GetUserConfig().GetBool("gui.scrollPastBottom") {
		_, sy := mainView.Size()
		y += sy
	}
	if y < len(mainView.BufferLines()) {
		return mainView.SetOrigin(ox, oy+gui.Config.GetUserConfig().GetInt("gui.scrollHeight"))
	}
	return nil
}

func (gui *Gui) scrollUpMain(g *gocui.Gui, v *gocui.View) error {
	return gui.scrollUpView("main")
}

func (gui *Gui) scrollDownMain(g *gocui.Gui, v *gocui.View) error {
	return gui.scrollDownView("main")
}

func (gui *Gui) scrollUpSecondary(g *gocui.Gui, v *gocui.View) error {
	return gui.scrollUpView("secondary")
}

func (gui *Gui) scrollDownSecondary(g *gocui.Gui, v *gocui.View) error {
	return gui.scrollDownView("secondary")
}

func (gui *Gui) handleRefresh(g *gocui.Gui, v *gocui.View) error {
	return gui.refreshSidePanels(g)
}

func max(a, b int) int {
	if a > b {
		return a
	}
	return b
}

// getFocusLayout returns a manager function for when view gain and lose focus
func (gui *Gui) getFocusLayout() func(g *gocui.Gui) error {
	var previousView *gocui.View
	return func(g *gocui.Gui) error {
		newView := gui.g.CurrentView()
		if err := gui.onFocusChange(); err != nil {
			return err
		}
		// for now we don't consider losing focus to a popup panel as actually losing focus
		if newView != previousView && !gui.isPopupPanel(newView.Name()) && !gui.isAdvancedView(newView.Name()) {
			if err := gui.onFocusLost(previousView, newView); err != nil {
				return err
			}
			if err := gui.onFocus(newView); err != nil {
				return err
			}
			previousView = newView
		}
		return nil
	}
}

func (gui *Gui) onFocusChange() error {
	currentView := gui.g.CurrentView()
	for _, view := range gui.g.Views() {
		view.Highlight = view == currentView
	}
	return nil
}

func (gui *Gui) onFocusLost(v *gocui.View, newView *gocui.View) error {
	if v == nil {
		return nil
	}
	switch v.Name() {
	case "branches":
		if v.Context == "local-branches" {
			// This stops the branches panel from showing the upstream/downstream changes to the selected branch, when it loses focus
			// inside renderListPanel it checks to see if the panel has focus
			if err := gui.renderListPanel(gui.getBranchesView(), gui.State.Branches); err != nil {
				return err
			}
		}
	case "main":
		// if we have lost focus to a first-class panel, we need to do some cleanup
		if err := gui.changeMainViewsContext("normal"); err != nil {
			return err
		}
	case "commitFiles":
		if gui.State.MainContext != "patch-building" {
			if _, err := gui.g.SetViewOnBottom(v.Name()); err != nil {
				return err
			}
		}
	}
	gui.Log.Info(v.Name() + " focus lost")
	return nil
}

func (gui *Gui) onFocus(v *gocui.View) error {
	if v == nil {
		return nil
	}
	gui.Log.Info(v.Name() + " focus gained")
	return nil
}

// layout is called for every screen re-render e.g. when the screen is resized
func (gui *Gui) layout(g *gocui.Gui) error {
	g.Highlight = true
	width, height := g.Size()

	information := gui.Config.GetVersion()
	if gui.g.Mouse {
		donate := color.New(color.FgMagenta, color.Underline).Sprint(gui.Tr.SLocalize("Donate"))
		information = donate + " " + information
	}

	minimumHeight := 9
	minimumWidth := 10
	if height < minimumHeight || width < minimumWidth {
		v, err := g.SetView("limit", 0, 0, width-1, height-1, 0)
		if err != nil {
			if err.Error() != "unknown view" {
				return err
			}
			v.Title = gui.Tr.SLocalize("NotEnoughSpace")
			v.Wrap = true
			_, _ = g.SetViewOnTop("limit")
		}
		return nil
	}

	currView := gui.g.CurrentView()
	currentCyclebleView := gui.State.PreviousView
	if currView != nil {
		viewName := currView.Name()
		usePreviouseView := true
		for _, view := range cyclableViews {
			if view == viewName {
				currentCyclebleView = viewName
				usePreviouseView = false
				break
			}
		}
		if usePreviouseView {
			currentCyclebleView = gui.State.PreviousView
		}
	}

	usableSpace := height - 7
	extraSpace := usableSpace - (usableSpace/3)*3

	vHeights := map[string]int{
		"status":   3,
		"files":    (usableSpace / 3) + extraSpace,
		"branches": usableSpace / 3,
		"commits":  usableSpace / 3,
		"stash":    3,
		"options":  1,
	}

	if height < 28 {
		defaultHeight := 3
		if height < 21 {
			defaultHeight = 1
		}
		vHeights = map[string]int{
			"status":   defaultHeight,
			"files":    defaultHeight,
			"branches": defaultHeight,
			"commits":  defaultHeight,
			"stash":    defaultHeight,
			"options":  defaultHeight,
		}
		vHeights[currentCyclebleView] = height - defaultHeight*4 - 1
	}

	optionsVersionBoundary := width - max(len(utils.Decolorise(information)), 1)

	appStatus := gui.statusManager.getStatusString()
	appStatusOptionsBoundary := 0
	if appStatus != "" {
		appStatusOptionsBoundary = len(appStatus) + 2
	}

	panelSpacing := 1
	if OverlappingEdges {
		panelSpacing = 0
	}

	_, _ = g.SetViewOnBottom("limit")
	g.DeleteView("limit")

	textColor := theme.GocuiDefaultTextColor
	leftSideWidth := width / 3
	panelSplitX := width - 1
	if gui.State.SplitMainPanel {
		units := 7
		leftSideWidth = width / units
		panelSplitX = (1 + ((units - 1) / 2)) * width / units
	}

	main := "main"
	secondary := "secondary"
	swappingMainPanels := gui.State.Panels.LineByLine != nil && gui.State.Panels.LineByLine.SecondaryFocused
	if swappingMainPanels {
		main = "secondary"
		secondary = "main"
	}

	v, err := g.SetView(main, leftSideWidth+panelSpacing, 0, panelSplitX, height-2, gocui.LEFT)
	if err != nil {
		if err.Error() != "unknown view" {
			return err
		}
		v.Title = gui.Tr.SLocalize("DiffTitle")
		v.Wrap = true
		v.FgColor = textColor
	}

<<<<<<< HEAD
	if v, err := g.SetView("extensiveFiles", 0, 0, leftSideWidth, height-2, gocui.BOTTOM|gocui.RIGHT); err != nil {
		if err.Error() != "unknown view" {
			return err
		}
		v.Title = gui.Tr.SLocalize("FilesTitle")
		v.FgColor = textColor
=======
	hiddenViewOffset := 0
	if !gui.State.SplitMainPanel {
		hiddenViewOffset = 9999
	}
	secondaryView, err := g.SetView(secondary, panelSplitX+1+hiddenViewOffset, hiddenViewOffset, width-1+hiddenViewOffset, height-2+hiddenViewOffset, gocui.LEFT)
	if err != nil {
		if err.Error() != "unknown view" {
			return err
		}
		secondaryView.Title = gui.Tr.SLocalize("DiffTitle")
		secondaryView.Wrap = true
		secondaryView.FgColor = gocui.ColorWhite
>>>>>>> 3dd1daac
	}

	if v, err := g.SetView("status", 0, 0, leftSideWidth, vHeights["status"]-1, gocui.BOTTOM|gocui.RIGHT); err != nil {
		if err.Error() != "unknown view" {
			return err
		}
		v.Title = gui.Tr.SLocalize("StatusTitle")
		v.FgColor = textColor
	}

	filesView, err := g.SetViewBeneath("files", "status", vHeights["files"])
	if err != nil {
		if err.Error() != "unknown view" {
			return err
		}
		filesView.Highlight = true
		filesView.Title = gui.Tr.SLocalize("FilesTitle")
		v.FgColor = textColor
	}

	branchesView, err := g.SetViewBeneath("branches", "files", vHeights["branches"])
	if err != nil {
		if err.Error() != "unknown view" {
			return err
		}
		branchesView.Title = gui.Tr.SLocalize("BranchesTitle")
		branchesView.Tabs = []string{"Local Branches", "Remotes", "Tags"}
		branchesView.FgColor = textColor
	}

	if v, err := g.SetViewBeneath("commitFiles", "branches", vHeights["commits"]); err != nil {
		if err.Error() != "unknown view" {
			return err
		}
		v.Title = gui.Tr.SLocalize("CommitFiles")
		v.FgColor = textColor
	}

	commitsView, err := g.SetViewBeneath("commits", "branches", vHeights["commits"])
	if err != nil {
		if err.Error() != "unknown view" {
			return err
		}
		commitsView.Title = gui.Tr.SLocalize("CommitsTitle")
		commitsView.FgColor = textColor
	}

	stashView, err := g.SetViewBeneath("stash", "commits", vHeights["stash"])
	if err != nil {
		if err.Error() != "unknown view" {
			return err
		}
		stashView.Title = gui.Tr.SLocalize("StashTitle")
		stashView.FgColor = textColor
	}

	if v, err := g.SetView("options", appStatusOptionsBoundary-1, height-2, optionsVersionBoundary-1, height, 0); err != nil {
		if err.Error() != "unknown view" {
			return err
		}
		v.Frame = false
		userConfig := gui.Config.GetUserConfig()
		v.FgColor = theme.GetColor(userConfig.GetStringSlice("gui.theme.optionsTextColor"))
	}

	if gui.getCommitMessageView() == nil {
		// doesn't matter where this view starts because it will be hidden
		if commitMessageView, err := g.SetView("commitMessage", width, height, width*2, height*2, 0); err != nil {
			if err.Error() != "unknown view" {
				return err
			}
			g.SetViewOnBottom("commitMessage")
			commitMessageView.Title = gui.Tr.SLocalize("CommitMessage")
			commitMessageView.FgColor = textColor
			commitMessageView.Editable = true
		}
	}

	if check, _ := g.View("credentials"); check == nil {
		// doesn't matter where this view starts because it will be hidden
		if credentialsView, err := g.SetView("credentials", width, height, width*2, height*2, 0); err != nil {
			if err.Error() != "unknown view" {
				return err
			}
			_, err := g.SetViewOnBottom("credentials")
			if err != nil {
				return err
			}
			credentialsView.Title = gui.Tr.SLocalize("CredentialsUsername")
			credentialsView.FgColor = textColor
			credentialsView.Editable = true
		}
	}

	if appStatusView, err := g.SetView("appStatus", -1, height-2, width, height, 0); err != nil {
		if err.Error() != "unknown view" {
			return err
		}
		appStatusView.BgColor = gocui.ColorDefault
		appStatusView.FgColor = gocui.ColorCyan
		appStatusView.Frame = false
		if _, err := g.SetViewOnBottom("appStatus"); err != nil {
			return err
		}
	}

	if v, err := g.SetView("information", optionsVersionBoundary-1, height-2, width, height, 0); err != nil {
		if err.Error() != "unknown view" {
			return err
		}
		v.BgColor = gocui.ColorDefault
		v.FgColor = gocui.ColorGreen
		v.Frame = false
		if err := gui.renderString(g, "information", information); err != nil {
			return err
		}

		// doing this here because it'll only happen once
		if err := gui.onInitialViewsCreation(); err != nil {
			return err
		}
	}

	if gui.g.CurrentView() == nil {
		if _, err := gui.g.SetCurrentView(gui.getFilesView().Name()); err != nil {
			return err
		}

		if err := gui.switchFocus(gui.g, nil, gui.getFilesView()); err != nil {
			return err
		}
	}

	type listViewState struct {
		selectedLine int
		lineCount    int
		view         *gocui.View
		context      string
	}

	listViews := []listViewState{
		{view: filesView, context: "", selectedLine: gui.State.Panels.Files.SelectedLine, lineCount: len(gui.State.Files)},
		{view: branchesView, context: "local-branches", selectedLine: gui.State.Panels.Branches.SelectedLine, lineCount: len(gui.State.Branches)},
		{view: branchesView, context: "remotes", selectedLine: gui.State.Panels.Remotes.SelectedLine, lineCount: len(gui.State.Remotes)},
		{view: branchesView, context: "remote-branches", selectedLine: gui.State.Panels.RemoteBranches.SelectedLine, lineCount: len(gui.State.Remotes)},
		{view: commitsView, context: "", selectedLine: gui.State.Panels.Commits.SelectedLine, lineCount: len(gui.State.Commits)},
		{view: stashView, context: "", selectedLine: gui.State.Panels.Stash.SelectedLine, lineCount: len(gui.State.StashEntries)},
	}

	// menu view might not exist so we check to be safe
	if menuView, err := gui.g.View("menu"); err == nil {
<<<<<<< HEAD
		listViews[menuView] = listViewState{selectedLine: gui.State.Panels.Menu.SelectedLine, lineCount: gui.State.MenuItemCount}

=======
		listViews = append(listViews, listViewState{view: menuView, context: "", selectedLine: gui.State.Panels.Menu.SelectedLine, lineCount: gui.State.MenuItemCount})
>>>>>>> 3dd1daac
	}
	for _, listView := range listViews {
		// ignore views where the context doesn't match up with the selected line we're trying to focus
		if listView.context != "" && (listView.view.Context != listView.context) {
			continue
		}
		// check if the selected line is now out of view and if so refocus it
		if err := gui.focusPoint(0, listView.selectedLine, listView.lineCount, listView.view); err != nil {
			return err
		}
	}

	// here is a good place log some stuff
	// if you download humanlog and do tail -f development.log | humanlog
	// this will let you see these branches as prettified json
	// gui.Log.Info(utils.AsJson(gui.State.Branches[0:4]))
	return gui.resizeCurrentPopupPanel(g)
}

func (gui *Gui) onInitialViewsCreation() error {
	if err := gui.changeMainViewsContext("normal"); err != nil {
		return err
	}

	gui.getBranchesView().Context = "local-branches"

	return gui.loadNewRepo()
}

func (gui *Gui) loadNewRepo() error {
	gui.Updater.CheckForNewUpdate(gui.onBackgroundUpdateCheckFinish, false)
	if err := gui.updateRecentRepoList(); err != nil {
		return err
	}
	gui.waitForIntro.Done()

	if err := gui.refreshSidePanels(gui.g); err != nil {
		return err
	}

	return nil
}

func (gui *Gui) showInitialPopups(tasks []func(chan struct{}) error) {
	gui.waitForIntro.Add(len(tasks))
	done := make(chan struct{})

	go func() {
		for _, task := range tasks {
			go func() {
				if err := task(done); err != nil {
					_ = gui.createErrorPanel(gui.g, err.Error())
				}
			}()

			<-done
			gui.waitForIntro.Done()
		}
	}()
}

func (gui *Gui) showShamelessSelfPromotionMessage(done chan struct{}) error {
	onConfirm := func(g *gocui.Gui, v *gocui.View) error {
		done <- struct{}{}
		return gui.Config.WriteToUserConfig("startupPopupVersion", StartupPopupVersion)
	}

	return gui.createConfirmationPanel(gui.g, nil, true, gui.Tr.SLocalize("ShamelessSelfPromotionTitle"), gui.Tr.SLocalize("ShamelessSelfPromotionMessage"), onConfirm, onConfirm)
}

func (gui *Gui) promptAnonymousReporting(done chan struct{}) error {
	return gui.createConfirmationPanel(gui.g, nil, true, gui.Tr.SLocalize("AnonymousReportingTitle"), gui.Tr.SLocalize("AnonymousReportingPrompt"), func(g *gocui.Gui, v *gocui.View) error {
		done <- struct{}{}
		return gui.Config.WriteToUserConfig("reporting", "on")
	}, func(g *gocui.Gui, v *gocui.View) error {
		done <- struct{}{}
		return gui.Config.WriteToUserConfig("reporting", "off")
	})
}

func (gui *Gui) fetch(g *gocui.Gui, v *gocui.View, canAskForCredentials bool) (unamePassOpend bool, err error) {
	unamePassOpend = false
	err = gui.GitCommand.Fetch(func(passOrUname string) string {
		unamePassOpend = true
		return gui.waitForPassUname(gui.g, v, passOrUname)
	}, canAskForCredentials)

	if canAskForCredentials && err != nil && strings.Contains(err.Error(), "exit status 128") {
		colorFunction := color.New(color.FgRed).SprintFunc()
		coloredMessage := colorFunction(strings.TrimSpace(gui.Tr.SLocalize("PassUnameWrong")))
		close := func(g *gocui.Gui, v *gocui.View) error {
			return nil
		}
		_ = gui.createConfirmationPanel(g, v, true, gui.Tr.SLocalize("Error"), coloredMessage, close, close)
	}

	gui.refreshStatus(g)
	return unamePassOpend, err
}

func (gui *Gui) renderAppStatus() error {
	appStatus := gui.statusManager.getStatusString()
	if appStatus != "" {
		return gui.renderString(gui.g, "appStatus", appStatus)
	}
	return nil
}

func (gui *Gui) renderGlobalOptions() error {
	return gui.renderOptionsMap(map[string]string{
		"PgUp/PgDn": gui.Tr.SLocalize("scroll"),
		"← → ↑ ↓":   gui.Tr.SLocalize("navigate"),
		"esc/q":     gui.Tr.SLocalize("close"),
		"x":         gui.Tr.SLocalize("menu"),
		"1-5":       gui.Tr.SLocalize("jump"),
	})
}

func (gui *Gui) goEvery(interval time.Duration, function func() error) {
	go func() {
		for range time.Tick(interval) {
			_ = function()
		}
	}()
}

func (gui *Gui) startBackgroundFetch() {
	gui.waitForIntro.Wait()
	isNew := gui.Config.GetIsNewRepo()
	if !isNew {
		time.After(60 * time.Second)
	}
	_, err := gui.fetch(gui.g, gui.g.CurrentView(), false)
	if err != nil && strings.Contains(err.Error(), "exit status 128") && isNew {
		_ = gui.createConfirmationPanel(gui.g, gui.g.CurrentView(), true, gui.Tr.SLocalize("NoAutomaticGitFetchTitle"), gui.Tr.SLocalize("NoAutomaticGitFetchBody"), nil, nil)
	} else {
		gui.goEvery(time.Second*60, func() error {
			_, err := gui.fetch(gui.g, gui.g.CurrentView(), false)
			return err
		})
	}
}

// Run setup the gui with keybindings and start the mainloop
func (gui *Gui) Run() error {
	g, err := gocui.NewGui(gocui.OutputNormal, OverlappingEdges)
	if err != nil {
		return err
	}
	defer g.Close()

	if gui.Config.GetUserConfig().GetBool("gui.mouseEvents") {
		g.Mouse = true
	}

	gui.g = g // TODO: always use gui.g rather than passing g around everywhere

	if err := gui.setColorScheme(); err != nil {
		return err
	}

	popupTasks := []func(chan struct{}) error{}
	if gui.Config.GetUserConfig().GetString("reporting") == "undetermined" {
		popupTasks = append(popupTasks, gui.promptAnonymousReporting)
	}
	configPopupVersion := gui.Config.GetUserConfig().GetInt("StartupPopupVersion")
	// -1 means we've disabled these popups
	if configPopupVersion != -1 && configPopupVersion < StartupPopupVersion {
		popupTasks = append(popupTasks, gui.showShamelessSelfPromotionMessage)
	}
	gui.showInitialPopups(popupTasks)

	gui.waitForIntro.Add(1)
	if gui.Config.GetUserConfig().GetBool("git.autoFetch") {
		go gui.startBackgroundFetch()
	}

	gui.goEvery(time.Second*10, gui.refreshFiles)
	gui.goEvery(time.Millisecond*50, gui.renderAppStatus)

	g.SetManager(gocui.ManagerFunc(gui.layout), gocui.ManagerFunc(gui.getFocusLayout()))

	if err = gui.keybindings(g); err != nil {
		return err
	}

	gui.Log.Warn("starting main loop")

	err = g.MainLoop()
	return err
}

// RunWithSubprocesses loops, instantiating a new gocui.Gui with each iteration
// if the error returned from a run is a ErrSubProcess, it runs the subprocess
// otherwise it handles the error, possibly by quitting the application
func (gui *Gui) RunWithSubprocesses() error {
	for {
		if err := gui.Run(); err != nil {
			if err == gocui.ErrQuit {
				if !gui.State.RetainOriginalDir {
					if err := gui.recordCurrentDirectory(); err != nil {
						return err
					}
				}

				gui.fileWatcher.Close()

				break
			} else if err == gui.Errors.ErrSwitchRepo {
				continue
			} else if err == gui.Errors.ErrSubProcess {
				if err := gui.runCommand(); err != nil {
					return err
				}
			} else {
				return err
			}
		}
	}
	return nil
}

func (gui *Gui) runCommand() error {
	gui.SubProcess.Stdout = os.Stdout
	gui.SubProcess.Stderr = os.Stdout
	gui.SubProcess.Stdin = os.Stdin

	fmt.Fprintf(os.Stdout, "\n%s\n\n", utils.ColoredString("+ "+strings.Join(gui.SubProcess.Args, " "), color.FgBlue))

	if err := gui.SubProcess.Run(); err != nil {
		// not handling the error explicitly because usually we're going to see it
		// in the output anyway
		gui.Log.Error(err)
	}

	gui.SubProcess.Stdout = ioutil.Discard
	gui.SubProcess.Stderr = ioutil.Discard
	gui.SubProcess.Stdin = nil
	gui.SubProcess = nil

	fmt.Fprintf(os.Stdout, "\n%s", utils.ColoredString(gui.Tr.SLocalize("pressEnterToReturn"), color.FgGreen))
	fmt.Scanln() // wait for enter press

	return nil
}

func (gui *Gui) handleDonate(g *gocui.Gui, v *gocui.View) error {
	if !gui.g.Mouse {
		return nil
	}

	cx, _ := v.Cursor()
	if cx > len(gui.Tr.SLocalize("Donate")) {
		return nil
	}
	return gui.OSCommand.OpenLink("https://github.com/sponsors/jesseduffield")
}

// setColorScheme sets the color scheme for the app based on the user config
func (gui *Gui) setColorScheme() error {
	userConfig := gui.Config.GetUserConfig()
	theme.UpdateTheme(userConfig)

	gui.g.FgColor = theme.InactiveBorderColor
	gui.g.SelFgColor = theme.ActiveBorderColor

	return nil
}

func (gui *Gui) handleMouseDownMain(g *gocui.Gui, v *gocui.View) error {
	if gui.popupPanelFocused() {
		return nil
	}

	switch g.CurrentView().Name() {
	case "files":
		return gui.enterFile(false, v.SelectedLineIdx())
	case "commitFiles":
		return gui.enterCommitFile(v.SelectedLineIdx())
	}

	return nil
}

func (gui *Gui) handleMouseDownSecondary(g *gocui.Gui, v *gocui.View) error {
	if gui.popupPanelFocused() {
		return nil
	}

	switch g.CurrentView().Name() {
	case "files":
		return gui.enterFile(true, v.SelectedLineIdx())
	}

	return nil
}<|MERGE_RESOLUTION|>--- conflicted
+++ resolved
@@ -107,15 +107,12 @@
 	SelectedLine int
 }
 
-<<<<<<< HEAD
 type extensiveFilePanelState struct {
 	// The path to the currently selected item
 	Selected []int
 }
 
-=======
 // TODO: consider splitting this out into the window and the branches view
->>>>>>> 3dd1daac
 type branchPanelState struct {
 	SelectedLine int
 }
@@ -157,8 +154,9 @@
 
 type panelStates struct {
 	Files          *filePanelState
-<<<<<<< HEAD
 	ExtensiveFiles *extensiveFilePanelState
+	Remotes        *remotePanelState
+	RemoteBranches *remoteBranchesState
 	Branches       *branchPanelState
 	Commits        *commitPanelState
 	Stash          *stashPanelState
@@ -166,6 +164,8 @@
 	Staging        *stagingPanelState
 	Merging        *mergingPanelState
 	CommitFiles    *commitFilesPanelState
+	Tags           *tagsPanelState
+	Status         *statusPanelState
 }
 
 type guiState struct {
@@ -176,6 +176,11 @@
 	StashEntries        []*commands.StashEntry
 	CommitFiles         []*commands.CommitFile
 	DiffEntries         []*commands.Commit
+	Remotes              []*commands.Remote
+	CherryPickedCommits []*commands.Commit
+	RemoteBranches       []*commands.RemoteBranch
+	Tags                 []*commands.Tag
+	CherryPickedCommits  []*commands.Commit
 	MenuItemCount       int // can't store the actual list because it's of interface{} type
 	PreviousView        string
 	Platform            commands.Platform
@@ -183,40 +188,7 @@
 	Panels              *panelStates
 	WorkingTreeState    string // one of "merging", "rebasing", "normal"
 	Contexts            map[string]string
-	CherryPickedCommits []*commands.Commit
-}
-=======
-	Branches       *branchPanelState
-	Remotes        *remotePanelState
-	RemoteBranches *remoteBranchesState
-	Tags           *tagsPanelState
-	Commits        *commitPanelState
-	Stash          *stashPanelState
-	Menu           *menuPanelState
-	LineByLine     *lineByLinePanelState
-	Merging        *mergingPanelState
-	CommitFiles    *commitFilesPanelState
-	Status         *statusPanelState
-}
-
-type guiState struct {
-	Files                []*commands.File
-	Branches             []*commands.Branch
-	Commits              []*commands.Commit
-	StashEntries         []*commands.StashEntry
-	CommitFiles          []*commands.CommitFile
-	DiffEntries          []*commands.Commit
-	Remotes              []*commands.Remote
-	RemoteBranches       []*commands.RemoteBranch
-	Tags                 []*commands.Tag
-	MenuItemCount        int // can't store the actual list because it's of interface{} type
-	PreviousView         string
-	Platform             commands.Platform
-	Updating             bool
-	Panels               *panelStates
-	WorkingTreeState     string // one of "merging", "rebasing", "normal"
 	MainContext          string // used to keep the main and secondary views' contexts in sync
-	CherryPickedCommits  []*commands.Commit
 	SplitMainPanel       bool
 	RetainOriginalDir    bool
 	IsRefreshingFiles    bool
@@ -224,7 +196,6 @@
 }
 
 // for now the split view will always be on
->>>>>>> 3dd1daac
 
 // NewGui builds a new gui handler
 func NewGui(log *logrus.Entry, gitCommand *commands.GitCommand, oSCommand *commands.OSCommand, tr *i18n.Localizer, config config.AppConfigurer, updater *updates.Updater) (*Gui, error) {
@@ -240,15 +211,11 @@
 		Platform:            *oSCommand.Platform,
 		Panels: &panelStates{
 			Files:          &filePanelState{SelectedLine: -1},
-<<<<<<< HEAD
 			ExtensiveFiles: &extensiveFilePanelState{Selected: []int{0}},
-			Branches:       &branchPanelState{SelectedLine: 0},
-=======
 			Branches:       &branchPanelState{SelectedLine: 0},
 			Remotes:        &remotePanelState{SelectedLine: 0},
 			RemoteBranches: &remoteBranchesState{SelectedLine: -1},
 			Tags:           &tagsPanelState{SelectedLine: -1},
->>>>>>> 3dd1daac
 			Commits:        &commitPanelState{SelectedLine: -1},
 			CommitFiles:    &commitFilesPanelState{SelectedLine: -1},
 			Stash:          &stashPanelState{SelectedLine: -1},
@@ -510,14 +477,14 @@
 		v.FgColor = textColor
 	}
 
-<<<<<<< HEAD
 	if v, err := g.SetView("extensiveFiles", 0, 0, leftSideWidth, height-2, gocui.BOTTOM|gocui.RIGHT); err != nil {
 		if err.Error() != "unknown view" {
 			return err
 		}
 		v.Title = gui.Tr.SLocalize("FilesTitle")
 		v.FgColor = textColor
-=======
+	}
+	
 	hiddenViewOffset := 0
 	if !gui.State.SplitMainPanel {
 		hiddenViewOffset = 9999
@@ -530,7 +497,6 @@
 		secondaryView.Title = gui.Tr.SLocalize("DiffTitle")
 		secondaryView.Wrap = true
 		secondaryView.FgColor = gocui.ColorWhite
->>>>>>> 3dd1daac
 	}
 
 	if v, err := g.SetView("status", 0, 0, leftSideWidth, vHeights["status"]-1, gocui.BOTTOM|gocui.RIGHT); err != nil {
@@ -682,12 +648,12 @@
 
 	// menu view might not exist so we check to be safe
 	if menuView, err := gui.g.View("menu"); err == nil {
-<<<<<<< HEAD
-		listViews[menuView] = listViewState{selectedLine: gui.State.Panels.Menu.SelectedLine, lineCount: gui.State.MenuItemCount}
-
-=======
-		listViews = append(listViews, listViewState{view: menuView, context: "", selectedLine: gui.State.Panels.Menu.SelectedLine, lineCount: gui.State.MenuItemCount})
->>>>>>> 3dd1daac
+		listViews = append(listViews, listViewState{
+			view: menuView, 
+			context: "", 
+			selectedLine: gui.State.Panels.Menu.SelectedLine, 
+			lineCount: gui.State.MenuItemCount,
+		})
 	}
 	for _, listView := range listViews {
 		// ignore views where the context doesn't match up with the selected line we're trying to focus
