--- conflicted
+++ resolved
@@ -217,11 +217,7 @@
 	// back in sync with the repo state
 	ViewsSetup bool
 
-<<<<<<< HEAD
-	ScreenMode WindowMaximisation
-=======
 	ScreenMode types.WindowMaximisation
->>>>>>> af97bf48
 
 	CurrentPopupOpts *types.CreatePopupPanelOpts
 }
