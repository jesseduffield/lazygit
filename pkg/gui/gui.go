--- conflicted
+++ resolved
@@ -57,9 +57,8 @@
 
 // Gui wraps the gocui Gui object which handles rendering and events
 type Gui struct {
-<<<<<<< HEAD
 	g             *gocui.Gui
-	Log           *logrus.Logger
+	Log           *logrus.Entry
 	GitCommand    *commands.GitCommand
 	OSCommand     *commands.OSCommand
 	SubProcess    *exec.Cmd
@@ -69,17 +68,6 @@
 	Errors        SentinelErrors
 	Updater       *updates.Updater
 	statusManager *statusManager
-=======
-	g          *gocui.Gui
-	Log        *logrus.Entry
-	GitCommand *commands.GitCommand
-	OSCommand  *commands.OSCommand
-	SubProcess *exec.Cmd
-	State      guiState
-	Config     config.AppConfigurer
-	Tr         *i18n.Localizer
-	Errors     SentinelErrors
->>>>>>> a1c6adab
 }
 
 type guiState struct {
@@ -98,11 +86,8 @@
 }
 
 // NewGui builds a new gui handler
-<<<<<<< HEAD
-func NewGui(log *logrus.Logger, gitCommand *commands.GitCommand, oSCommand *commands.OSCommand, tr *i18n.Localizer, config config.AppConfigurer, updater *updates.Updater) (*Gui, error) {
-=======
-func NewGui(log *logrus.Entry, gitCommand *commands.GitCommand, oSCommand *commands.OSCommand, tr *i18n.Localizer, config config.AppConfigurer) (*Gui, error) {
->>>>>>> a1c6adab
+func NewGui(log *logrus.Entry, gitCommand *commands.GitCommand, oSCommand *commands.OSCommand, tr *i18n.Localizer, config config.AppConfigurer, updater *updates.Updater) (*Gui, error) {
+
 	initialState := guiState{
 		Files:         make([]commands.File, 0),
 		PreviousView:  "files",
