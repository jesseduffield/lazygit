--- conflicted
+++ resolved
@@ -215,72 +215,6 @@
 	COMPLETE
 )
 
-<<<<<<< HEAD
-type Modes struct {
-	Filtering     filtering.Filtering
-	CherryPicking cherrypicking.CherryPicking
-	Diffing       diffing.Diffing
-}
-
-type guiMutexes struct {
-	RefreshingFilesMutex  sync.Mutex
-	RefreshingStatusMutex sync.Mutex
-	FetchMutex            sync.Mutex
-	BranchCommitsMutex    sync.Mutex
-	LineByLinePanelMutex  sync.Mutex
-	SubprocessMutex       sync.Mutex
-}
-
-type guiState struct {
-	// the file panels (files and commit files) can render as a tree, so we have
-	// managers for them which handle rendering a flat list of files in tree form
-	FileTreeViewModel       *filetree.FileTreeViewModel
-	CommitFileTreeViewModel *filetree.CommitFileTreeViewModel
-
-	Submodules   []*models.SubmoduleConfig
-	Branches     []*models.Branch
-	Commits      []*models.Commit
-	StashEntries []*models.StashEntry
-	// Suggestions will sometimes appear when typing into a prompt
-	Suggestions []*types.Suggestion
-	// FilteredReflogCommits are the ones that appear in the reflog panel.
-	// when in filtering mode we only include the ones that match the given path
-	FilteredReflogCommits []*models.Commit
-	// ReflogCommits are the ones used by the branches panel to obtain recency values
-	// if we're not in filtering mode, CommitFiles and FilteredReflogCommits will be
-	// one and the same
-	ReflogCommits  []*models.Commit
-	SubCommits     []*models.Commit
-	Remotes        []*models.Remote
-	RemoteBranches []*models.RemoteBranch
-	Tags           []*models.Tag
-	MenuItems      []*menuItem
-	BisectInfo     *git_commands.BisectInfo
-	GithubState    *GithubState
-
-	Updating          bool
-	Panels            *panelStates
-	SplitMainPanel    bool
-	MainContext       ContextKey // used to keep the main and secondary views' contexts in sync
-	RetainOriginalDir bool
-	IsRefreshingFiles bool
-	Searching         searchingState
-	// if this is true, we'll load our commits using `git log --all`
-	ShowWholeGitGraph bool
-	ScreenMode        WindowMaximisation
-	Ptmx              *os.File
-	PrevMainWidth     int
-	PrevMainHeight    int
-	OldInformation    string
-	StartupStage      StartupStage // Allows us to not load everything at once
-
-	Modes Modes
-
-	ContextManager    ContextManager
-	Contexts          ContextTree
-	ViewContextMap    map[string]Context
-	ViewTabContextMap map[string][]tabContext
-=======
 func (gui *Gui) onNewRepo(startArgs appTypes.StartArgs, reuseState bool) error {
 	var err error
 	gui.git, err = commands.NewGitCommand(
@@ -292,7 +226,6 @@
 	if err != nil {
 		return err
 	}
->>>>>>> 4aea005f
 
 	gui.resetState(startArgs, reuseState)
 
@@ -358,15 +291,8 @@
 			BisectInfo:            git_commands.NewNullBisectInfo(),
 			FilesTrie:             patricia.NewTrie(),
 		},
-<<<<<<< HEAD
-		GithubState: &GithubState{},
-		Ptmx:        nil,
-		Modes: Modes{
-			Filtering:     filtering.New(filterPath),
-=======
 		Modes: &types.Modes{
 			Filtering:     filtering.New(startArgs.FilterPath),
->>>>>>> 4aea005f
 			CherryPicking: cherrypicking.New(),
 			Diffing:       diffing.New(),
 		},
@@ -846,26 +772,7 @@
 	return nil
 }
 
-<<<<<<< HEAD
-func (gui *Gui) GetPr(branch *models.Branch) (*models.GithubPullRequest, bool, error) {
-	prs, err := git_commands.GenerateGithubPullRequestMap(
-		gui.State.GithubState.RecentPRs,
-		[]*models.Branch{branch},
-		gui.State.Remotes,
-	)
-	if err != nil {
-		return nil, false, err
-	}
-
-	pr, hasPr := prs[branch]
-
-	return pr, hasPr, nil
-}
-
-func (gui *Gui) OnUIThread(f func() error) {
-=======
 func (gui *Gui) onUIThread(f func() error) {
->>>>>>> 4aea005f
 	gui.g.Update(func(*gocui.Gui) error {
 		return f()
 	})
