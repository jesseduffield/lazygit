package gui

import (
	"github.com/jesseduffield/gocui"
	"github.com/jesseduffield/lazygit/pkg/commands"
)

// list panel functions

func (gui *Gui) getSelectedStashEntry() *commands.StashEntry {
	selectedLine := gui.State.Panels.Stash.SelectedLineIdx
	if selectedLine == -1 {
		return nil
	}

	return gui.State.StashEntries[selectedLine]
}

func (gui *Gui) handleStashEntrySelect() error {
<<<<<<< HEAD
	if gui.popupOrAdvancedPanelFocused() {
		return nil
	}

	gui.State.SplitMainPanel = false

	if _, err := gui.g.SetCurrentView("stash"); err != nil {
		return err
	}

	gui.getMainView().Title = "Stash"

=======
	var task updateTask
>>>>>>> d2d88fe6
	stashEntry := gui.getSelectedStashEntry()
	if stashEntry == nil {
		task = gui.createRenderStringTask(gui.Tr.SLocalize("NoStashEntries"))
	} else {
		cmd := gui.OSCommand.ExecutableFromString(
			gui.GitCommand.ShowStashEntryCmdStr(stashEntry.Index),
		)
		task = gui.createRunPtyTask(cmd)
	}

	return gui.refreshMainViews(refreshMainOpts{
		main: &viewUpdateOpts{
			title: "Stash",
			task:  task,
		},
	})
}

func (gui *Gui) refreshStashEntries() error {
	gui.State.StashEntries = gui.GitCommand.GetStashEntries(gui.State.Modes.Filtering.Path)

	return gui.Contexts.Stash.Context.HandleRender()
}

// specific functions

func (gui *Gui) handleStashApply(g *gocui.Gui, v *gocui.View) error {
	skipStashWarning := gui.Config.GetUserConfig().GetBool("gui.skipStashWarning")

	apply := func() error {
		return gui.stashDo("apply")
	}

	if skipStashWarning {
		return apply()
	}

	return gui.ask(askOpts{
		title:  gui.Tr.SLocalize("StashApply"),
		prompt: gui.Tr.SLocalize("SureApplyStashEntry"),
		handleConfirm: func() error {
			return apply()
		},
	})
}

func (gui *Gui) handleStashPop(g *gocui.Gui, v *gocui.View) error {
	skipStashWarning := gui.Config.GetUserConfig().GetBool("gui.skipStashWarning")

	pop := func() error {
		return gui.stashDo("pop")
	}

	if skipStashWarning {
		return pop()
	}

	return gui.ask(askOpts{
		title:  gui.Tr.SLocalize("StashPop"),
		prompt: gui.Tr.SLocalize("SurePopStashEntry"),
		handleConfirm: func() error {
			return pop()
		},
	})
}

func (gui *Gui) handleStashDrop(g *gocui.Gui, v *gocui.View) error {
	return gui.ask(askOpts{
		title:  gui.Tr.SLocalize("StashDrop"),
		prompt: gui.Tr.SLocalize("SureDropStashEntry"),
		handleConfirm: func() error {
			return gui.stashDo("drop")
		},
	})
}

func (gui *Gui) stashDo(method string) error {
	stashEntry := gui.getSelectedStashEntry()
	if stashEntry == nil {
		errorMessage := gui.Tr.TemplateLocalize(
			"NoStashTo",
			Teml{
				"method": method,
			},
		)
		return gui.createErrorPanel(errorMessage)
	}
	if err := gui.GitCommand.StashDo(stashEntry.Index, method); err != nil {
		return gui.surfaceError(err)
	}
	return gui.refreshSidePanels(refreshOptions{scope: []int{STASH, FILES}})
}

func (gui *Gui) handleStashSave(stashFunc func(message string) error) error {
	if len(gui.trackedFiles()) == 0 && len(gui.stagedFiles()) == 0 {
		return gui.createErrorPanel(gui.Tr.SLocalize("NoTrackedStagedFilesStash"))
	}
	return gui.prompt(gui.Tr.SLocalize("StashChanges"), "", func(stashComment string) error {
		if err := stashFunc(stashComment); err != nil {
			return gui.surfaceError(err)
		}
		return gui.refreshSidePanels(refreshOptions{scope: []int{STASH, FILES}})
	})
}

func (gui *Gui) handleViewStashFiles() error {
	stashEntry := gui.getSelectedStashEntry()
	if stashEntry == nil {
		return nil
	}

	return gui.switchToCommitFilesContext(stashEntry.RefName(), false, gui.Contexts.Stash.Context, "stash")
}<|MERGE_RESOLUTION|>--- conflicted
+++ resolved
@@ -17,22 +17,7 @@
 }
 
 func (gui *Gui) handleStashEntrySelect() error {
-<<<<<<< HEAD
-	if gui.popupOrAdvancedPanelFocused() {
-		return nil
-	}
-
-	gui.State.SplitMainPanel = false
-
-	if _, err := gui.g.SetCurrentView("stash"); err != nil {
-		return err
-	}
-
-	gui.getMainView().Title = "Stash"
-
-=======
 	var task updateTask
->>>>>>> d2d88fe6
 	stashEntry := gui.getSelectedStashEntry()
 	if stashEntry == nil {
 		task = gui.createRenderStringTask(gui.Tr.SLocalize("NoStashEntries"))
