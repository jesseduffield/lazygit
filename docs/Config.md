--- conflicted
+++ resolved
@@ -107,14 +107,9 @@
       prevScreenMode: '_'
       undo: 'z'
       redo: '<c-z>'
-<<<<<<< HEAD
-      filteringMenu: <c-s>
-      diffingMenu: '<c-e>'
-=======
       filteringMenu: '<c-s>'
       diffingMenu: 'W'
       diffingMenu-alt: '<c-e>' # deprecated
->>>>>>> 30a066aa
       copyToClipboard: '<c-o>'
     status:
       checkForUpdate: 'u'
