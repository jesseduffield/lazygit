_This file is auto-generated. To update, make the changes in the pkg/i18n directory and then run `go generate ./...` from the project root._

# Lazygit 鍵盤快捷鍵

_說明：`<c-b>` 表示 Ctrl＋B、`<a-b>` 表示 Alt＋B，`B`表示 Shift＋B_

## 全域快捷鍵

| Key | Action | Info |
|-----|--------|-------------|
| `` <c-r> `` | 切換到最近使用的版本庫 |  |
| `` <pgup> (fn+up/shift+k) `` | 向上捲動主面板 |  |
| `` <pgdown> (fn+down/shift+j) `` | 向下捲動主面板 |  |
| `` @ `` | 開啟命令記錄選單 | View options for the command log e.g. show/hide the command log and focus the command log. |
| `` P `` | 推送 | Push the current branch to its upstream branch. If no upstream is configured, you will be prompted to configure an upstream branch. |
| `` p `` | 拉取 | Pull changes from the remote for the current branch. If no upstream is configured, you will be prompted to configure an upstream branch. |
| `` } `` | 增加差異檢視中顯示變更周圍上下文的大小 | Increase the amount of the context shown around changes in the diff view. |
| `` { `` | 減小差異檢視中顯示變更周圍上下文的大小 | Decrease the amount of the context shown around changes in the diff view. |
| `` : `` | 執行自訂命令 | Bring up a prompt where you can enter a shell command to execute. Not to be confused with pre-configured custom commands. |
| `` <c-p> `` | 檢視自訂補丁選項 |  |
| `` m `` | 查看合併/變基選項 | View options to abort/continue/skip the current merge/rebase. |
| `` R `` | 重新整理 | Refresh the git state (i.e. run `git status`, `git branch`, etc in background to update the contents of panels). This does not run `git fetch`. |
| `` + `` | 下一個螢幕模式（常規/半螢幕/全螢幕） |  |
| `` _ `` | 上一個螢幕模式 |  |
| `` ? `` | 開啟選單 |  |
| `` <c-s> `` | 檢視篩選路徑選項 | View options for filtering the commit log, so that only commits matching the filter are shown. |
| `` W `` | 開啟差異比較選單 | View options relating to diffing two refs e.g. diffing against selected ref, entering ref to diff against, and reversing the diff direction. |
| `` <c-e> `` | 開啟差異比較選單 | View options relating to diffing two refs e.g. diffing against selected ref, entering ref to diff against, and reversing the diff direction. |
| `` q `` | 結束 |  |
| `` <esc> `` | 取消 |  |
| `` <c-w> `` | 切換是否在差異檢視中顯示空格變更 | Toggle whether or not whitespace changes are shown in the diff view. |
| `` z `` | 復原 | 將使用 reflog 確任 git 指令以復原。這不包括工作區更改；只考慮提交。 |
| `` <c-z> `` | 取消復原 | 將使用 reflog 確任 git 指令以重作。這不包括工作區更改；只考慮提交。 |

## 移動

| Key | Action | Info |
|-----|--------|-------------|
| `` , `` | 上一頁 |  |
| `` . `` | 下一頁 |  |
| `` < `` | 捲動到頂部 |  |
| `` > `` | 捲動到底部 |  |
| `` v `` | 切換拖曳選擇 |  |
| `` <s-down> `` | Range select down |  |
| `` <s-up> `` | Range select up |  |
| `` / `` | 搜尋 |  |
| `` H `` | 向左捲動 |  |
| `` L `` | 向右捲動 |  |
| `` ] `` | 下一個索引標籤 |  |
| `` [ `` | 上一個索引標籤 |  |

## 主面板 (補丁生成)

| Key | Action | Info |
|-----|--------|-------------|
| `` <left> `` | 選擇上一段 |  |
| `` <right> `` | 選擇下一段 |  |
| `` v `` | 切換拖曳選擇 |  |
| `` a `` | 切換選擇程式碼塊 | Toggle hunk selection mode. |
| `` <c-o> `` | 複製所選文本至剪貼簿 |  |
| `` o `` | 開啟檔案 | Open file in default application. |
| `` e `` | 編輯檔案 | Open file in external editor. |
| `` <space> `` | 向 (或從) 補丁中添加/刪除行 |  |
| `` <esc> `` | 退出自訂補丁建立器 |  |
| `` / `` | 搜尋 |  |

## 主面板（一般）

| Key | Action | Info |
|-----|--------|-------------|
| `` mouse wheel down (fn+up) `` | 向下捲動 |  |
| `` mouse wheel up (fn+down) `` | 向上捲動 |  |

## 主面板（合併）

| Key | Action | Info |
|-----|--------|-------------|
| `` <space> `` | 挑選程式碼片段 |  |
| `` b `` | 挑選所有程式碼片段 |  |
| `` <up> `` | 選擇上一段 |  |
| `` <down> `` | 選擇下一段 |  |
| `` <left> `` | 選擇上一個衝突 |  |
| `` <right> `` | 選擇下一個衝突 |  |
| `` z `` | 復原 | Undo last merge conflict resolution. |
| `` e `` | 編輯檔案 | Open file in external editor. |
| `` o `` | 開啟檔案 | Open file in default application. |
| `` M `` | 開啟外部合併工具 (git mergetool) | Run `git mergetool`. |
| `` <esc> `` | 返回檔案面板 |  |

## 主面板（預存）

| Key | Action | Info |
|-----|--------|-------------|
| `` <left> `` | 選擇上一段 |  |
| `` <right> `` | 選擇下一段 |  |
| `` v `` | 切換拖曳選擇 |  |
| `` a `` | 切換選擇程式碼塊 | Toggle hunk selection mode. |
| `` <c-o> `` | 複製所選文本至剪貼簿 |  |
| `` <space> `` | 切換預存 | 切換現有行的狀態 (已預存/未預存) |
| `` d `` | 刪除變更 (git reset) | When unstaged change is selected, discard the change using `git reset`. When staged change is selected, unstage the change. |
| `` o `` | 開啟檔案 | Open file in default application. |
| `` e `` | 編輯檔案 | Open file in external editor. |
| `` <esc> `` | 返回檔案面板 |  |
| `` <tab> `` | 切換至另一個面板 (已預存/未預存更改) | Switch to other view (staged/unstaged changes). |
| `` E `` | 編輯程式碼塊 | Edit selected hunk in external editor. |
| `` c `` | 提交變更 | Commit staged changes. |
| `` w `` | 沒有預提交 hook 就提交更改 |  |
| `` C `` | 使用 git 編輯器提交變更 |  |
<<<<<<< HEAD
| `` / `` | 搜尋 |  |
=======
| `` <c-f> `` | Find base commit for fixup | Find the commit that your current changes are building upon, for the sake of amending/fixing up the commit. This spares you from having to look through your branch's commits one-by-one to see which commit should be amended/fixed up. See docs: <https://github.com/jesseduffield/lazygit/tree/master/docs/Fixup_Commits.md> |
| `` / `` | 開始搜尋 |  |

## 主面板 (補丁生成)

| Key | Action | Info |
|-----|--------|-------------|
| `` <left> `` | 選擇上一段 |  |
| `` <right> `` | 選擇下一段 |  |
| `` v `` | 切換拖曳選擇 |  |
| `` a `` | 切換選擇程式碼塊 | Toggle hunk selection mode. |
| `` <c-o> `` | 複製所選文本至剪貼簿 |  |
| `` o `` | 開啟檔案 | Open file in default application. |
| `` e `` | 編輯檔案 | Open file in external editor. |
| `` <space> `` | 向 (或從) 補丁中添加/刪除行 |  |
| `` <esc> `` | 退出自訂補丁建立器 |  |
| `` / `` | 開始搜尋 |  |
>>>>>>> 0f140652

## 功能表

| Key | Action | Info |
|-----|--------|-------------|
| `` <enter> `` | 執行 |  |
| `` <esc> `` | 關閉 |  |
| `` / `` | 搜尋 |  |

## 子提交

| Key | Action | Info |
|-----|--------|-------------|
| `` <c-o> `` | 複製提交 SHA 到剪貼簿 |  |
| `` <space> `` | 檢出 | Checkout the selected commit as a detached HEAD. |
| `` y `` | 複製提交屬性 | Copy commit attribute to clipboard (e.g. hash, URL, diff, message, author). |
| `` o `` | 在瀏覽器中開啟提交 |  |
| `` n `` | 從提交建立新分支 |  |
| `` g `` | 檢視重設選項 | View reset options (soft/mixed/hard) for resetting onto selected item. |
| `` C `` | 複製提交 (揀選) | Mark commit as copied. Then, within the local commits view, you can press `V` to paste (cherry-pick) the copied commit(s) into your checked out branch. At any time you can press `<esc>` to cancel the selection. |
| `` <c-r> `` | 重設選定的揀選 (複製) 提交 |  |
| `` <c-t> `` | Open external diff tool (git difftool) |  |
| `` <enter> `` | 檢視所選項目的檔案 |  |
| `` w `` | 檢視工作目錄選項 |  |
| `` / `` | 搜尋 |  |

## 子模組

| Key | Action | Info |
|-----|--------|-------------|
| `` <c-o> `` | 複製子模組名稱到剪貼簿 |  |
| `` <enter> `` | Enter | 進入子模組 |
| `` d `` | Remove | Remove the selected submodule and its corresponding directory. |
| `` u `` | Update | 更新子模組 |
| `` n `` | 新增子模組 |  |
| `` e `` | 更新子模組 URL |  |
| `` i `` | Initialize | 初始化子模組 |
| `` b `` | 查看批量子模組選項 |  |
| `` / `` | 搜尋 |  |

## 工作目錄

| Key | Action | Info |
|-----|--------|-------------|
| `` n `` | New worktree |  |
| `` <space> `` | Switch | Switch to the selected worktree. |
| `` o `` | Open in editor |  |
| `` d `` | Remove | Remove the selected worktree. This will both delete the worktree's directory, as well as metadata about the worktree in the .git directory. |
| `` / `` | 搜尋 |  |

## 提交

| Key | Action | Info |
|-----|--------|-------------|
| `` <c-o> `` | 複製提交 SHA 到剪貼簿 |  |
| `` <c-r> `` | 重設選定的揀選 (複製) 提交 |  |
| `` b `` | 查看二分選項 |  |
| `` s `` | 壓縮 (Squash) | Squash the selected commit into the commit below it. The selected commit's message will be appended to the commit below it. |
| `` f `` | 修復 (Fixup) | Meld the selected commit into the commit below it. Similar to fixup, but the selected commit's message will be discarded. |
| `` r `` | 改寫提交 | Reword the selected commit's message. |
| `` R `` | 使用編輯器改寫提交 |  |
| `` d `` | 刪除提交 | Drop the selected commit. This will remove the commit from the branch via a rebase. If the commit makes changes that later commits depend on, you may need to resolve merge conflicts. |
| `` e `` | Edit (start interactive rebase) | 編輯提交 |
| `` i `` | Start interactive rebase | Start an interactive rebase for the commits on your branch. This will include all commits from the HEAD commit down to the first merge commit or main branch commit.
If you would instead like to start an interactive rebase from the selected commit, press `e`. |
| `` p `` | Pick | 挑選提交 (於變基過程中) |
| `` F `` | Create fixup commit | 為此提交建立修復提交 |
| `` S `` | 壓縮上方所有「fixup」提交（自動壓縮） | 是否壓縮上方 {{.commit}} 所有「fixup」提交？ |
| `` <c-j> `` | 向下移動提交 |  |
| `` <c-k> `` | 向上移動提交 |  |
| `` V `` | 貼上提交 (揀選) |  |
| `` B `` | 為了變基已標注提交為基準提交 | 請為了下一次變基選擇一項基準提交；此將執行 `git rebase --onto`。 |
| `` A `` | Amend | 使用已預存的更改修正提交 |
| `` a `` | 設定/重設提交作者 | Set/Reset commit author or set co-author. |
| `` t `` | Revert | Create a revert commit for the selected commit, which applies the selected commit's changes in reverse. |
| `` T `` | 打標籤到提交 | Create a new tag pointing at the selected commit. You'll be prompted to enter a tag name and optional description. |
| `` <c-l> `` | 開啟記錄選單 | View options for commit log e.g. changing sort order, hiding the git graph, showing the whole git graph. |
| `` <space> `` | 檢出 | Checkout the selected commit as a detached HEAD. |
| `` y `` | 複製提交屬性 | Copy commit attribute to clipboard (e.g. hash, URL, diff, message, author). |
| `` o `` | 在瀏覽器中開啟提交 |  |
| `` n `` | 從提交建立新分支 |  |
| `` g `` | 檢視重設選項 | View reset options (soft/mixed/hard) for resetting onto selected item. |
| `` C `` | 複製提交 (揀選) | Mark commit as copied. Then, within the local commits view, you can press `V` to paste (cherry-pick) the copied commit(s) into your checked out branch. At any time you can press `<esc>` to cancel the selection. |
| `` <c-t> `` | Open external diff tool (git difftool) |  |
| `` <enter> `` | 檢視所選項目的檔案 |  |
| `` w `` | 檢視工作目錄選項 |  |
| `` / `` | 搜尋 |  |

## 提交摘要

| Key | Action | Info |
|-----|--------|-------------|
| `` <enter> `` | 確認 |  |
| `` <esc> `` | 關閉 |  |

## 提交檔案

| Key | Action | Info |
|-----|--------|-------------|
| `` <c-o> `` | 複製檔案名稱到剪貼簿 |  |
| `` c `` | 檢出 | 檢出檔案 |
| `` d `` | Remove | Discard this commit's changes to this file. This runs an interactive rebase in the background, so you may get a merge conflict if a later commit also changes this file. |
| `` o `` | 開啟檔案 | Open file in default application. |
| `` e `` | Edit | Open file in external editor. |
| `` <c-t> `` | Open external diff tool (git difftool) |  |
| `` <space> `` | 切換檔案是否包含在補丁中 | Toggle whether the file is included in the custom patch. See https://github.com/jesseduffield/lazygit#rebase-magic-custom-patches. |
| `` a `` | 切換所有檔案是否包含在補丁中 | Add/remove all commit's files to custom patch. See https://github.com/jesseduffield/lazygit#rebase-magic-custom-patches. |
| `` <enter> `` | 輸入檔案以將選定的行添加至補丁（或切換目錄折疊） | If a file is selected, enter the file so that you can add/remove individual lines to the custom patch. If a directory is selected, toggle the directory. |
| `` ` `` | 顯示檔案樹狀視圖 | Toggle file view between flat and tree layout. Flat layout shows all file paths in a single list, tree layout groups files by directory. |
| `` / `` | 搜尋 |  |

## 收藏 (Stash)

| Key | Action | Info |
|-----|--------|-------------|
| `` <space> `` | 套用 | Apply the stash entry to your working directory. |
| `` g `` | 還原 | Apply the stash entry to your working directory and remove the stash entry. |
| `` d `` | 捨棄 | Remove the stash entry from the stash list. |
| `` n `` | 新分支 | Create a new branch from the selected stash entry. This works by git checking out the commit that the stash entry was created from, creating a new branch from that commit, then applying the stash entry to the new branch as an additional commit. |
| `` r `` | 重新命名收藏 |  |
| `` <enter> `` | 檢視所選項目的檔案 |  |
| `` w `` | 檢視工作目錄選項 |  |
| `` / `` | 搜尋 |  |

## 日誌

| Key | Action | Info |
|-----|--------|-------------|
| `` <c-o> `` | 複製提交 SHA 到剪貼簿 |  |
| `` <space> `` | 檢出 | Checkout the selected commit as a detached HEAD. |
| `` y `` | 複製提交屬性 | Copy commit attribute to clipboard (e.g. hash, URL, diff, message, author). |
| `` o `` | 在瀏覽器中開啟提交 |  |
| `` n `` | 從提交建立新分支 |  |
| `` g `` | 檢視重設選項 | View reset options (soft/mixed/hard) for resetting onto selected item. |
| `` C `` | 複製提交 (揀選) | Mark commit as copied. Then, within the local commits view, you can press `V` to paste (cherry-pick) the copied commit(s) into your checked out branch. At any time you can press `<esc>` to cancel the selection. |
| `` <c-r> `` | 重設選定的揀選 (複製) 提交 |  |
| `` <c-t> `` | Open external diff tool (git difftool) |  |
| `` <enter> `` | 檢視提交 |  |
| `` w `` | 檢視工作目錄選項 |  |
| `` / `` | 搜尋 |  |

## 本地分支

| Key | Action | Info |
|-----|--------|-------------|
| `` <c-o> `` | 複製分支名稱到剪貼簿 |  |
| `` i `` | 顯示 git-flow 選項 |  |
| `` <space> `` | 檢出 | Checkout selected item. |
| `` n `` | 新分支 |  |
| `` o `` | 建立拉取請求 |  |
| `` O `` | 建立拉取請求選項 |  |
| `` <c-y> `` | 複製拉取請求的 URL 到剪貼板 |  |
| `` c `` | 根據名稱檢出 | Checkout by name. In the input box you can enter '-' to switch to the last branch. |
| `` F `` | 強制檢出 | Force checkout selected branch. This will discard all local changes in your working directory before checking out the selected branch. |
| `` d `` | Delete | View delete options for local/remote branch. |
| `` r `` | 將已檢出的分支變基至此分支 | Rebase the checked-out branch onto the selected branch. |
| `` M `` | 合併到當前檢出的分支 | Merge selected branch into currently checked out branch. |
| `` f `` | 從上游快進此分支 | Fast-forward selected branch from its upstream. |
| `` T `` | 建立標籤 |  |
| `` s `` | Sort order |  |
| `` g `` | 檢視重設選項 |  |
| `` R `` | 重新命名分支 |  |
| `` u `` | 檢視上游設定 | 檢視有關上游分支的設定（例如重設至上游） |
| `` <enter> `` | 檢視提交 |  |
| `` w `` | 檢視工作目錄選項 |  |
| `` / `` | 搜尋 |  |

## 標籤

| Key | Action | Info |
|-----|--------|-------------|
| `` <space> `` | 檢出 | Checkout the selected tag tag as a detached HEAD. |
| `` n `` | 建立標籤 | Create new tag from current commit. You'll be prompted to enter a tag name and optional description. |
| `` d `` | Delete | View delete options for local/remote tag. |
| `` P `` | 推送標籤 | Push the selected tag to a remote. You'll be prompted to select a remote. |
| `` g `` | Reset | View reset options (soft/mixed/hard) for resetting onto selected item. |
| `` <enter> `` | 檢視提交 |  |
| `` w `` | 檢視工作目錄選項 |  |
| `` / `` | 搜尋 |  |

## 檔案

| Key | Action | Info |
|-----|--------|-------------|
| `` <c-o> `` | 複製檔案名稱到剪貼簿 |  |
| `` <space> `` | 切換預存 | Toggle staged for selected file. |
| `` <c-b> `` | 篩選檔案 (預存/未預存) |  |
| `` y `` | Copy to clipboard |  |
| `` c `` | 提交變更 | Commit staged changes. |
| `` w `` | 沒有預提交 hook 就提交更改 |  |
| `` A `` | 修改上次提交 |  |
| `` C `` | 使用 git 編輯器提交變更 |  |
| `` <c-f> `` | Find base commit for fixup | Find the commit that your current changes are building upon, for the sake of amending/fixing up the commit. This spares you from having to look through your branch's commits one-by-one to see which commit should be amended/fixed up. See docs: <https://github.com/jesseduffield/lazygit/tree/master/docs/Fixup_Commits.md> |
| `` e `` | Edit | Open file in external editor. |
| `` o `` | 開啟檔案 | Open file in default application. |
| `` i `` | 忽略或排除檔案 |  |
| `` r `` | 重新整理檔案 |  |
| `` s `` | Stash | Stash all changes. For other variations of stashing, use the view stash options keybinding. |
| `` S `` | 檢視收藏選項 | View stash options (e.g. stash all, stash staged, stash unstaged). |
| `` a `` | 全部預存/取消預存 | Toggle staged/unstaged for all files in working tree. |
| `` <enter> `` | 選擇檔案中的單個程式碼塊/行，或展開/折疊目錄 | If the selected item is a file, focus the staging view so you can stage individual hunks/lines. If the selected item is a directory, collapse/expand it. |
| `` d `` | Discard | View options for discarding changes to the selected file. |
| `` g `` | 檢視上游重設選項 |  |
| `` D `` | Reset | View reset options for working tree (e.g. nuking the working tree). |
| `` ` `` | 顯示檔案樹狀視圖 | Toggle file view between flat and tree layout. Flat layout shows all file paths in a single list, tree layout groups files by directory. |
| `` <c-t> `` | Open external diff tool (git difftool) |  |
| `` M `` | 開啟外部合併工具 (git mergetool) | Run `git mergetool`. |
| `` f `` | 擷取 | Fetch changes from remote. |
| `` / `` | 搜尋 |  |

## 狀態

| Key | Action | Info |
|-----|--------|-------------|
| `` o `` | 開啟設定檔案 | Open file in default application. |
| `` e `` | 編輯設定檔案 | Open file in external editor. |
| `` u `` | 檢查更新 |  |
| `` <enter> `` | 切換到最近使用的版本庫 |  |
| `` a `` | 顯示所有分支日誌 |  |

## 確認面板

| Key | Action | Info |
|-----|--------|-------------|
| `` <enter> `` | 確認 |  |
| `` <esc> `` | 關閉/取消 |  |

## 遠端

| Key | Action | Info |
|-----|--------|-------------|
| `` <enter> `` | View branches |  |
| `` n `` | 新增遠端 |  |
| `` d `` | Remove | Remove the selected remote. Any local branches tracking a remote branch from the remote will be unaffected. |
| `` e `` | Edit | 編輯遠端 |
| `` f `` | 擷取 | 擷取遠端 |
| `` / `` | 搜尋 |  |

## 遠端分支

| Key | Action | Info |
|-----|--------|-------------|
| `` <c-o> `` | 複製分支名稱到剪貼簿 |  |
| `` <space> `` | 檢出 | Checkout a new local branch based on the selected remote branch. The new branch will track the remote branch. |
| `` n `` | 新分支 |  |
| `` M `` | 合併到當前檢出的分支 | Merge selected branch into currently checked out branch. |
| `` r `` | 將已檢出的分支變基至此分支 | Rebase the checked-out branch onto the selected branch. |
| `` d `` | Delete | Delete the remote branch from the remote. |
| `` u `` | Set as upstream | 將此分支設為當前分支之上游 |
| `` s `` | Sort order |  |
| `` g `` | 檢視重設選項 | View reset options (soft/mixed/hard) for resetting onto selected item. |
| `` <enter> `` | 檢視提交 |  |
| `` w `` | 檢視工作目錄選項 |  |
| `` / `` | 搜尋 |  |<|MERGE_RESOLUTION|>--- conflicted
+++ resolved
@@ -106,27 +106,8 @@
 | `` c `` | 提交變更 | Commit staged changes. |
 | `` w `` | 沒有預提交 hook 就提交更改 |  |
 | `` C `` | 使用 git 編輯器提交變更 |  |
-<<<<<<< HEAD
-| `` / `` | 搜尋 |  |
-=======
 | `` <c-f> `` | Find base commit for fixup | Find the commit that your current changes are building upon, for the sake of amending/fixing up the commit. This spares you from having to look through your branch's commits one-by-one to see which commit should be amended/fixed up. See docs: <https://github.com/jesseduffield/lazygit/tree/master/docs/Fixup_Commits.md> |
-| `` / `` | 開始搜尋 |  |
-
-## 主面板 (補丁生成)
-
-| Key | Action | Info |
-|-----|--------|-------------|
-| `` <left> `` | 選擇上一段 |  |
-| `` <right> `` | 選擇下一段 |  |
-| `` v `` | 切換拖曳選擇 |  |
-| `` a `` | 切換選擇程式碼塊 | Toggle hunk selection mode. |
-| `` <c-o> `` | 複製所選文本至剪貼簿 |  |
-| `` o `` | 開啟檔案 | Open file in default application. |
-| `` e `` | 編輯檔案 | Open file in external editor. |
-| `` <space> `` | 向 (或從) 補丁中添加/刪除行 |  |
-| `` <esc> `` | 退出自訂補丁建立器 |  |
-| `` / `` | 開始搜尋 |  |
->>>>>>> 0f140652
+| `` / `` | 搜尋 |  |
 
 ## 功能表
 
